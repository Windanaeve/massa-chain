--- conflicted
+++ resolved
@@ -1127,16 +1127,12 @@
     ) -> Result<(Vec<EndorsementId>, Option<bool>), CommunicationError> {
         massa_trace!("protocol.protocol_worker.note_endorsements_from_node", { "node": source_node_id, "endorsements": endorsements});
         let length = endorsements.len();
-<<<<<<< HEAD
-        let mut received_ids = HashMap::with_capacity(length);
-        let mut new_endorsements = HashMap::with_capacity(length);
+
         let mut dups = if check_dups { Some(false) } else { None };
-=======
         let mut received_ids =
             EndorsementHashMap::with_capacity_and_hasher(length, BuildHHasher::default());
         let mut new_endorsements =
             EndorsementHashMap::with_capacity_and_hasher(length, BuildHHasher::default());
->>>>>>> eda0d8c0
         for endorsement in endorsements.into_iter() {
             let endorsement_id = endorsement.compute_endorsement_id()?;
             if check_dups && received_ids.contains_key(&endorsement_id) {
