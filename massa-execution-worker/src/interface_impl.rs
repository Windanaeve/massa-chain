// Copyright (c) 2022 MASSA LABS <info@massa.net>

//! Implementation of the interface between massa-execution-worker and massa-sc-runtime.
//! This allows the VM runtime to access the Massa execution context,
//! for example to interact with the ledger.
//! See the definition of Interface in the massa-sc-runtime crate for functional details.

use crate::context::ExecutionContext;
use anyhow::{anyhow, bail, Result};
use massa_async_pool::{AsyncMessage, AsyncMessageTrigger};
use massa_execution_exports::ExecutionConfig;
use massa_execution_exports::ExecutionStackElement;
use massa_models::bytecode::Bytecode;
use massa_models::config::MAX_DATASTORE_KEY_LENGTH;
use massa_models::{
    address::Address, amount::Amount, slot::Slot, timeslots::get_block_slot_timestamp,
};
use massa_sc_runtime::RuntimeModule;
use massa_sc_runtime::{Interface, InterfaceClone};
use parking_lot::Mutex;
use rand::Rng;
use sha2::{Digest, Sha256};
use std::collections::BTreeSet;
use std::str::FromStr;
use std::sync::Arc;
use tracing::debug;

#[cfg(any(
    feature = "gas_calibration",
    feature = "benchmarking",
    feature = "testing"
))]
use massa_models::datastore::Datastore;

/// helper for locking the context mutex
macro_rules! context_guard {
    ($self:ident) => {
        $self.context.lock()
    };
}

/// an implementation of the Interface trait (see massa-sc-runtime crate)
#[derive(Clone)]
pub struct InterfaceImpl {
    /// execution configuration
    config: ExecutionConfig,
    /// thread-safe shared access to the execution context (see context.rs)
    context: Arc<Mutex<ExecutionContext>>,
}

impl InterfaceImpl {
    /// creates a new `InterfaceImpl`
    ///
    /// # Arguments
    /// * `config`: execution configuration
    /// * `context`: thread-safe shared access to the current execution context (see context.rs)
    pub fn new(config: ExecutionConfig, context: Arc<Mutex<ExecutionContext>>) -> InterfaceImpl {
        InterfaceImpl { config, context }
    }

    #[cfg(any(
        feature = "gas_calibration",
        feature = "benchmarking",
        feature = "testing"
    ))]
    /// Used to create an default interface to run SC in a test environment
    pub fn new_default(
        sender_addr: Address,
        operation_datastore: Option<Datastore>,
    ) -> InterfaceImpl {
        use massa_ledger_exports::{LedgerEntry, SetUpdateOrDelete};
        use massa_module_cache::{config::ModuleCacheConfig, controller::ModuleCache};
        use parking_lot::RwLock;

        let vesting_file = super::tests::get_initials_vesting(false);
        let config = ExecutionConfig::default();
<<<<<<< HEAD
        let (final_state, _tempfile, _tempdir) = super::tests::get_sample_state(0).unwrap();
        let module_cache = Arc::new(RwLock::new(ModuleCache::new(GasCosts::default(), 1000)));
=======
        let (final_state, _tempfile, _tempdir) = super::tests::get_sample_state().unwrap();
        let module_cache = Arc::new(RwLock::new(ModuleCache::new(ModuleCacheConfig {
            hd_cache_path: config.hd_cache_path.clone(),
            gas_costs: config.gas_costs.clone(),
            compilation_gas: config.max_gas_per_block,
            lru_cache_size: config.lru_cache_size,
            hd_cache_size: config.hd_cache_size,
            snip_amount: config.snip_amount,
        })));
>>>>>>> 2dbe31f9
        let vesting_manager = Arc::new(
            crate::vesting_manager::VestingManager::new(
                config.thread_count,
                config.t0,
                config.genesis_timestamp,
                config.periods_per_cycle,
                config.roll_price,
                vesting_file.path().to_path_buf(),
            )
            .unwrap(),
        );

        let mut execution_context = ExecutionContext::new(
            config.clone(),
            final_state,
            Default::default(),
            module_cache,
            vesting_manager,
        );
        execution_context.stack = vec![ExecutionStackElement {
            address: sender_addr,
            coins: Amount::zero(),
            owned_addresses: vec![sender_addr],
            operation_datastore,
        }];
        execution_context.speculative_ledger.added_changes.0.insert(
            sender_addr,
            SetUpdateOrDelete::Set(LedgerEntry {
                balance: Amount::from_mantissa_scale(1_000_000_000, 0),
                ..Default::default()
            }),
        );
        let context = Arc::new(Mutex::new(execution_context));
        InterfaceImpl::new(config, context)
    }
}

impl InterfaceClone for InterfaceImpl {
    /// allows cloning a boxed `InterfaceImpl`
    fn clone_box(&self) -> Box<dyn Interface> {
        Box::new(self.clone())
    }
}

/// Implementation of the Interface trait providing functions for massa-sc-runtime to call
/// in order to interact with the execution context during bytecode execution.
/// See the massa-sc-runtime crate for a functional description of the trait and its methods.
/// Note that massa-sc-runtime uses basic types (`str` for addresses, `u64` for amounts...) for genericity.
impl Interface for InterfaceImpl {
    /// prints a message in the node logs at log level 3 (debug)
    fn print(&self, message: &str) -> Result<()> {
        if cfg!(test) {
            println!("SC print: {}", message);
        } else {
            debug!("SC print: {}", message);
        }
        Ok(())
    }

    /// Initialize the call when bytecode calls a function from another bytecode
    /// This function transfers the coins passed as parameter,
    /// prepares the current execution context by pushing a new element on the top of the call stack,
    /// and returns the target bytecode from the ledger.
    ///
    /// # Arguments
    /// * `address`: string representation of the target address on which the bytecode will be called
    /// * `raw_coins`: raw representation (without decimal factor) of the amount of coins to transfer from the caller address to the target address at the beginning of the call
    ///
    /// # Returns
    /// The target bytecode or an error
    fn init_call(&self, address: &str, raw_coins: u64) -> Result<Vec<u8>> {
        // get target address
        let to_address = Address::from_str(address)?;

        // write-lock context
        let mut context = context_guard!(self);

        // get target bytecode
        let bytecode = match context.get_bytecode(&to_address) {
            Some(bytecode) => bytecode,
            None => bail!("bytecode not found for address {}", to_address),
        };

        // get caller address
        let from_address = match context.stack.last() {
            Some(addr) => addr.address,
            _ => bail!("failed to read call stack current address"),
        };

        // transfer coins from caller to target address
        let coins = Amount::from_raw(raw_coins);
        if let Err(err) = context.transfer_coins(Some(from_address), Some(to_address), coins, true)
        {
            bail!(
                "error transferring {} coins from {} to {}: {}",
                coins,
                from_address,
                to_address,
                err
            );
        }

        // push a new call stack element on top of the current call stack
        context.stack.push(ExecutionStackElement {
            address: to_address,
            coins,
            owned_addresses: vec![to_address],
            operation_datastore: None,
        });

        // return the target bytecode
        Ok(bytecode.0)
    }

    /// Called to finish the call process after a bytecode calls a function from another one.
    /// This function just pops away the top element of the call stack.
    fn finish_call(&self) -> Result<()> {
        let mut context = context_guard!(self);

        if context.stack.pop().is_none() {
            bail!("call stack out of bounds")
        }

        Ok(())
    }

    /// Get the module from cache if possible, compile it if not
    ///
    /// # Returns
    /// A `massa-sc-runtime` compiled module
    fn get_module(&self, bytecode: &[u8], limit: u64) -> Result<RuntimeModule> {
        let context = context_guard!(self);
        let module = context.module_cache.write().load_module(bytecode, limit)?;
        Ok(module)
    }

    /// Gets the balance of the current address address (top of the stack).
    ///
    /// # Returns
    /// The raw representation (no decimal factor) of the balance of the address,
    /// or zero if the address is not found in the ledger.
    fn get_balance(&self) -> Result<u64> {
        let context = context_guard!(self);
        let address = context.get_current_address()?;
        Ok(context.get_balance(&address).unwrap_or_default().to_raw())
    }

    /// Gets the balance of arbitrary address passed as argument.
    ///
    /// # Arguments
    /// * address: string representation of the address for which to get the balance
    ///
    /// # Returns
    /// The raw representation (no decimal factor) of the balance of the address,
    /// or zero if the address is not found in the ledger.
    fn get_balance_for(&self, address: &str) -> Result<u64> {
        let address = massa_models::address::Address::from_str(address)?;
        Ok(context_guard!(self)
            .get_balance(&address)
            .unwrap_or_default()
            .to_raw())
    }

    /// Creates a new ledger entry with the initial bytecode given as argument.
    /// A new unique address is generated for that entry and returned.
    ///
    /// # Arguments
    /// * bytecode: the bytecode to set for the newly created address
    ///
    /// # Returns
    /// The string representation of the newly created address
    fn create_module(&self, bytecode: &[u8]) -> Result<String> {
        match context_guard!(self).create_new_sc_address(Bytecode(bytecode.to_vec())) {
            Ok(addr) => Ok(addr.to_string()),
            Err(err) => bail!("couldn't create new SC address: {}", err),
        }
    }

    /// Get the datastore keys (aka entries) for a given address
    ///
    /// # Returns
    /// A list of keys (keys are byte arrays)
    fn get_keys(&self, prefix_opt: Option<&[u8]>) -> Result<BTreeSet<Vec<u8>>> {
        let context = context_guard!(self);
        let addr = context.get_current_address()?;
        match (context.get_keys(&addr), prefix_opt) {
            (Some(value), None) => Ok(value),
            (Some(mut value), Some(prefix)) => {
                value.retain(|key| key.iter().zip(prefix.iter()).all(|(k, p)| k == p));
                Ok(value)
            }
            _ => bail!("data entry not found"),
        }
    }

    /// Get the datastore keys (aka entries) for a given address
    ///
    /// # Returns
    /// A list of keys (keys are byte arrays)
    fn get_keys_for(&self, address: &str, prefix_opt: Option<&[u8]>) -> Result<BTreeSet<Vec<u8>>> {
        let addr = &Address::from_str(address)?;
        let context = context_guard!(self);
        match (context.get_keys(addr), prefix_opt) {
            (Some(value), None) => Ok(value),
            (Some(mut value), Some(prefix)) => {
                value.retain(|key| key.iter().zip(prefix.iter()).all(|(k, p)| k == p));
                Ok(value)
            }
            _ => bail!("data entry not found"),
        }
    }

    /// Gets a datastore value by key for a given address.
    ///
    /// # Arguments
    /// * address: string representation of the address
    /// * key: string key of the datastore entry to retrieve
    ///
    /// # Returns
    /// The datastore value matching the provided key, if found, otherwise an error.
    fn raw_get_data_for(&self, address: &str, key: &[u8]) -> Result<Vec<u8>> {
        let addr = &massa_models::address::Address::from_str(address)?;
        let context = context_guard!(self);
        match context.get_data_entry(addr, key) {
            Some(value) => Ok(value),
            _ => bail!("data entry not found"),
        }
    }

    /// Sets a datastore entry for a given address.
    /// Fails if the address does not exist.
    /// Creates the entry if it does not exist.
    ///
    /// # Arguments
    /// * address: string representation of the address
    /// * key: string key of the datastore entry to set
    /// * value: new value to set
    fn raw_set_data_for(&self, address: &str, key: &[u8], value: &[u8]) -> Result<()> {
        let addr = massa_models::address::Address::from_str(address)?;
        let mut context = context_guard!(self);
        context.set_data_entry(&addr, key.to_vec(), value.to_vec())?;
        Ok(())
    }

    /// Appends a value to a datastore entry for a given address.
    /// Fails if the entry or address does not exist.
    ///
    /// # Arguments
    /// * address: string representation of the address
    /// * key: string key of the datastore entry
    /// * value: value to append
    fn raw_append_data_for(&self, address: &str, key: &[u8], value: &[u8]) -> Result<()> {
        let addr = massa_models::address::Address::from_str(address)?;
        context_guard!(self).append_data_entry(&addr, key.to_vec(), value.to_vec())?;
        Ok(())
    }

    /// Deletes a datastore entry by key for a given address.
    /// Fails if the address or entry does not exist.
    ///
    /// # Arguments
    /// * address: string representation of the address
    /// * key: string key of the datastore entry to delete
    fn raw_delete_data_for(&self, address: &str, key: &[u8]) -> Result<()> {
        let addr = &massa_models::address::Address::from_str(address)?;
        context_guard!(self).delete_data_entry(addr, key)?;
        Ok(())
    }

    /// Checks if a datastore entry exists for a given address.
    ///
    /// # Arguments
    /// * address: string representation of the address
    /// * key: string key of the datastore entry to retrieve
    ///
    /// # Returns
    /// true if the address exists and has the entry matching the provided key in its datastore, otherwise false
    fn has_data_for(&self, address: &str, key: &[u8]) -> Result<bool> {
        let addr = massa_models::address::Address::from_str(address)?;
        let context = context_guard!(self);
        Ok(context.has_data_entry(&addr, key))
    }

    /// Gets a datastore value by key for the current address (top of the call stack).
    ///
    /// # Arguments
    /// * key: string key of the datastore entry to retrieve
    ///
    /// # Returns
    /// The datastore value matching the provided key, if found, otherwise an error.
    fn raw_get_data(&self, key: &[u8]) -> Result<Vec<u8>> {
        let context = context_guard!(self);
        let addr = context.get_current_address()?;
        match context.get_data_entry(&addr, key) {
            Some(data) => Ok(data),
            _ => bail!("data entry not found"),
        }
    }

    /// Sets a datastore entry for the current address (top of the call stack).
    /// Fails if the address does not exist.
    /// Creates the entry if does not exist.
    ///
    /// # Arguments
    /// * address: string representation of the address
    /// * key: string key of the datastore entry to set
    /// * value: new value to set
    fn raw_set_data(&self, key: &[u8], value: &[u8]) -> Result<()> {
        let mut context = context_guard!(self);
        let addr = context.get_current_address()?;
        context.set_data_entry(&addr, key.to_vec(), value.to_vec())?;
        Ok(())
    }

    /// Appends data to a datastore entry for the current address (top of the call stack).
    /// Fails if the address or entry does not exist.
    ///
    /// # Arguments
    /// * address: string representation of the address
    /// * key: string key of the datastore entry
    /// * value: value to append
    fn raw_append_data(&self, key: &[u8], value: &[u8]) -> Result<()> {
        let mut context = context_guard!(self);
        let addr = context.get_current_address()?;
        context.append_data_entry(&addr, key.to_vec(), value.to_vec())?;
        Ok(())
    }

    /// Deletes a datastore entry by key for the current address (top of the call stack).
    /// Fails if the address or entry does not exist.
    ///
    /// # Arguments
    /// * key: string key of the datastore entry to delete
    fn raw_delete_data(&self, key: &[u8]) -> Result<()> {
        let mut context = context_guard!(self);
        let addr = context.get_current_address()?;
        context.delete_data_entry(&addr, key)?;
        Ok(())
    }

    /// Checks if a datastore entry exists for the current address (top of the call stack).
    ///
    /// # Arguments
    /// * key: string key of the datastore entry to retrieve
    ///
    /// # Returns
    /// true if the address exists and has the entry matching the provided key in its datastore, otherwise false
    fn has_data(&self, key: &[u8]) -> Result<bool> {
        let context = context_guard!(self);
        let addr = context.get_current_address()?;
        Ok(context.has_data_entry(&addr, key))
    }

    /// Check whether or not the caller has write access in the current context
    ///
    /// # Returns
    /// true if the caller has write access
    fn caller_has_write_access(&self) -> Result<bool> {
        let context = context_guard!(self);
        let mut call_stack_iter = context.stack.iter().rev();
        let caller_owned_addresses = if let Some(last) = call_stack_iter.next() {
            if let Some(prev_to_last) = call_stack_iter.next() {
                prev_to_last.owned_addresses.clone()
            } else {
                last.owned_addresses.clone()
            }
        } else {
            return Err(anyhow!("empty stack"));
        };
        let current_address = context.get_current_address()?;
        Ok(caller_owned_addresses.contains(&current_address))
    }

    /// Returns bytecode of the current address
    fn raw_get_bytecode(&self) -> Result<Vec<u8>> {
        let context = context_guard!(self);
        let address = context.get_current_address()?;
        match context.get_bytecode(&address) {
            Some(bytecode) => Ok(bytecode.0),
            _ => bail!("bytecode not found"),
        }
    }

    /// Returns bytecode of the target address
    fn raw_get_bytecode_for(&self, address: &str) -> Result<Vec<u8>> {
        let context = context_guard!(self);
        let address = Address::from_str(address)?;
        match context.get_bytecode(&address) {
            Some(bytecode) => Ok(bytecode.0),
            _ => bail!("bytecode not found"),
        }
    }

    /// Get the operation datastore keys (aka entries).
    /// Note that the datastore is only accessible to the initial caller level.
    ///
    /// # Returns
    /// A list of keys (keys are byte arrays)
    fn get_op_keys(&self) -> Result<Vec<Vec<u8>>> {
        let context = context_guard!(self);
        let stack = context.stack.last().ok_or_else(|| anyhow!("No stack"))?;
        let datastore = stack
            .operation_datastore
            .as_ref()
            .ok_or_else(|| anyhow!("No datastore in stack"))?;
        let keys: Vec<Vec<u8>> = datastore.keys().cloned().collect();
        Ok(keys)
    }

    /// Checks if an operation datastore entry exists in the operation datastore.
    /// Note that the datastore is only accessible to the initial caller level.
    ///
    /// # Arguments
    /// * key: byte array key of the datastore entry to retrieve
    ///
    /// # Returns
    /// true if the entry is matching the provided key in its operation datastore, otherwise false
    fn has_op_key(&self, key: &[u8]) -> Result<bool> {
        let context = context_guard!(self);
        let stack = context.stack.last().ok_or_else(|| anyhow!("No stack"))?;
        let datastore = stack
            .operation_datastore
            .as_ref()
            .ok_or_else(|| anyhow!("No datastore in stack"))?;
        let has_key = datastore.contains_key(key);
        Ok(has_key)
    }

    /// Gets an operation datastore value by key.
    /// Note that the datastore is only accessible to the initial caller level.
    ///
    /// # Arguments
    /// * key: byte array key of the datastore entry to retrieve
    ///
    /// # Returns
    /// The operation datastore value matching the provided key, if found, otherwise an error.
    fn get_op_data(&self, key: &[u8]) -> Result<Vec<u8>> {
        let context = context_guard!(self);
        let stack = context.stack.last().ok_or_else(|| anyhow!("No stack"))?;
        let datastore = stack
            .operation_datastore
            .as_ref()
            .ok_or_else(|| anyhow!("No datastore in stack"))?;
        let data = datastore
            .get(key)
            .cloned()
            .ok_or_else(|| anyhow!("Unknown key: {:?}", key));
        data
    }

    /// Hashes arbitrary data
    ///
    /// # Arguments
    /// * data: data bytes to hash
    ///
    /// # Returns
    /// The hash in bytes format
    fn hash(&self, data: &[u8]) -> Result<[u8; 32]> {
        Ok(massa_hash::Hash::compute_from(data).into_bytes())
    }

    /// Converts a public key to an address
    ///
    /// # Arguments
    /// * `public_key`: string representation of the public key
    ///
    /// # Returns
    /// The string representation of the resulting address
    fn address_from_public_key(&self, public_key: &str) -> Result<String> {
        let public_key = massa_signature::PublicKey::from_str(public_key)?;
        let addr = massa_models::address::Address::from_public_key(&public_key);
        Ok(addr.to_string())
    }

    fn validate_address(&self, address: &str) -> Result<bool> {
        Ok(massa_models::address::Address::from_str(address).is_ok())
    }

    /// Verifies a signature
    ///
    /// # Arguments
    /// * data: the data bytes that were signed
    /// * signature: string representation of the signature
    /// * public key: string representation of the public key to check against
    ///
    /// # Returns
    /// true if the signature verification succeeded, false otherwise
    fn signature_verify(&self, data: &[u8], signature: &str, public_key: &str) -> Result<bool> {
        let signature = match massa_signature::Signature::from_bs58_check(signature) {
            Ok(sig) => sig,
            Err(_) => return Ok(false),
        };
        let public_key = match massa_signature::PublicKey::from_str(public_key) {
            Ok(pubk) => pubk,
            Err(_) => return Ok(false),
        };
        let h = massa_hash::Hash::compute_from(data);
        Ok(public_key.verify_signature(&h, &signature).is_ok())
    }

    /// Transfer coins from the current address (top of the call stack) towards a target address.
    ///
    /// # Arguments
    /// * `to_address`: string representation of the address to which the coins are sent
    /// * `raw_amount`: raw representation (no decimal factor) of the amount of coins to transfer
    fn transfer_coins(&self, to_address: &str, raw_amount: u64) -> Result<()> {
        let to_address = Address::from_str(to_address)?;
        let amount = Amount::from_raw(raw_amount);
        let mut context = context_guard!(self);
        let from_address = context.get_current_address()?;
        context.transfer_coins(Some(from_address), Some(to_address), amount, true)?;
        Ok(())
    }

    /// Transfer coins from a given address towards a target address.
    ///
    /// # Arguments
    /// * `from_address`: string representation of the address that is sending the coins
    /// * `to_address`: string representation of the address to which the coins are sent
    /// * `raw_amount`: raw representation (no decimal factor) of the amount of coins to transfer
    fn transfer_coins_for(
        &self,
        from_address: &str,
        to_address: &str,
        raw_amount: u64,
    ) -> Result<()> {
        let from_address = Address::from_str(from_address)?;
        let to_address = Address::from_str(to_address)?;
        let amount = Amount::from_raw(raw_amount);
        let mut context = context_guard!(self);
        context.transfer_coins(Some(from_address), Some(to_address), amount, true)?;
        Ok(())
    }

    /// Returns the list of owned addresses (top of the call stack).
    /// Those addresses are the ones the current execution context has write access to,
    /// typically it includes the current address itself,
    /// but also the ones that were created previously by the current call to allow initializing them.
    ///
    /// # Returns
    /// A vector with the string representation of each owned address.
    /// Note that the ordering of this vector is deterministic and conserved.
    fn get_owned_addresses(&self) -> Result<Vec<String>> {
        Ok(context_guard!(self)
            .get_current_owned_addresses()?
            .into_iter()
            .map(|addr| addr.to_string())
            .collect())
    }

    /// Returns the addresses in the call stack, from the bottom to the top.
    ///
    /// # Returns
    /// A vector with the string representation of each call stack address.
    fn get_call_stack(&self) -> Result<Vec<String>> {
        Ok(context_guard!(self)
            .get_call_stack()
            .into_iter()
            .map(|addr| addr.to_string())
            .collect())
    }

    /// Gets the amount of coins that have been transferred at the beginning of the call.
    /// See the `init_call` method.
    ///
    /// # Returns
    /// The raw representation (no decimal factor) of the amount of coins
    fn get_call_coins(&self) -> Result<u64> {
        Ok(context_guard!(self).get_current_call_coins()?.to_raw())
    }

    /// Emits an execution event to be stored.
    ///
    /// # Arguments:
    /// data: the string data that is the payload of the event
    fn generate_event(&self, data: String) -> Result<()> {
        let mut context = context_guard!(self);
        let event = context.event_create(data, false);
        context.event_emit(event);
        Ok(())
    }

    /// Returns the current time (millisecond UNIX timestamp)
    /// Note that in order to ensure determinism, this is actually the time of the context slot.
    fn get_time(&self) -> Result<u64> {
        let slot = context_guard!(self).slot;
        let ts = get_block_slot_timestamp(
            self.config.thread_count,
            self.config.t0,
            self.config.genesis_timestamp,
            slot,
        )?;
        Ok(ts.to_millis())
    }

    /// Returns a pseudo-random deterministic `i64` number
    ///
    /// # Warning
    /// This random number generator is unsafe:
    /// it can be both predicted and manipulated before the execution
    fn unsafe_random(&self) -> Result<i64> {
        let distr = rand::distributions::Uniform::new_inclusive(i64::MIN, i64::MAX);
        Ok(context_guard!(self).unsafe_rng.sample(distr))
    }

    /// Returns a pseudo-random deterministic `f64` number
    ///
    /// # Warning
    /// This random number generator is unsafe:
    /// it can be both predicted and manipulated before the execution
    fn unsafe_random_f64(&self) -> Result<f64> {
        let distr = rand::distributions::Uniform::new(0f64, 1f64);
        Ok(context_guard!(self).unsafe_rng.sample(distr))
    }

    /// Adds an asynchronous message to the context speculative asynchronous pool
    ///
    /// # Arguments
    /// * `target_address`: Destination address hash in format string
    /// * `target_handler`: Name of the message handling function
    /// * `validity_start`: Tuple containing the period and thread of the validity start slot
    /// * `validity_end`: Tuple containing the period and thread of the validity end slot
    /// * `max_gas`: Maximum gas for the message execution
    /// * `fee`: Fee to pay
    /// * `raw_coins`: Coins given by the sender
    /// * `data`: Message data
    fn send_message(
        &self,
        target_address: &str,
        target_handler: &str,
        validity_start: (u64, u8),
        validity_end: (u64, u8),
        max_gas: u64,
        raw_fee: u64,
        raw_coins: u64,
        data: &[u8],
        filter: Option<(&str, Option<&[u8]>)>,
    ) -> Result<()> {
        if validity_start.1 >= self.config.thread_count {
            bail!("validity start thread exceeds the configuration thread count")
        }
        if validity_end.1 >= self.config.thread_count {
            bail!("validity end thread exceeds the configuration thread count")
        }
        let mut execution_context = context_guard!(self);
        let emission_slot = execution_context.slot;
        let emission_index = execution_context.created_message_index;
        let sender = execution_context.get_current_address()?;
        let coins = Amount::from_raw(raw_coins);
        let fee = Amount::from_raw(raw_fee);
        execution_context.transfer_coins(Some(sender), None, coins, true)?;
        execution_context.transfer_coins(Some(sender), None, fee, true)?;
        execution_context.push_new_message(AsyncMessage::new_with_hash(
            emission_slot,
            emission_index,
            sender,
            Address::from_str(target_address)?,
            target_handler.to_string(),
            max_gas,
            fee,
            coins,
            Slot::new(validity_start.0, validity_start.1),
            Slot::new(validity_end.0, validity_end.1),
            data.to_vec(),
            filter
                .map(|(addr, key)| {
                    let datastore_key = key.map(|k| k.to_vec());
                    if let Some(ref k) = datastore_key {
                        if k.len() > MAX_DATASTORE_KEY_LENGTH as usize {
                            bail!("datastore key is too long")
                        }
                    }
                    Ok::<AsyncMessageTrigger, _>(AsyncMessageTrigger {
                        address: Address::from_str(addr)?,
                        datastore_key,
                    })
                })
                .transpose()?,
        ));
        execution_context.created_message_index += 1;
        Ok(())
    }

    /// Returns the period of the current execution slot
    fn get_current_period(&self) -> Result<u64> {
        let slot = context_guard!(self).slot;
        Ok(slot.period)
    }

    /// Returns the thread of the current execution slot
    fn get_current_thread(&self) -> Result<u8> {
        let slot = context_guard!(self).slot;
        Ok(slot.thread)
    }

    /// Sets the bytecode of the current address
    fn raw_set_bytecode(&self, bytecode: &[u8]) -> Result<()> {
        let mut execution_context = context_guard!(self);
        let address = execution_context.get_current_address()?;
        match execution_context.set_bytecode(&address, Bytecode(bytecode.to_vec())) {
            Ok(()) => Ok(()),
            Err(err) => bail!("couldn't set address {} bytecode: {}", address, err),
        }
    }

    /// Sets the bytecode of an arbitrary address.
    /// Fails if the address does not exist of if the context doesn't have write access rights on it.
    fn raw_set_bytecode_for(&self, address: &str, bytecode: &[u8]) -> Result<()> {
        let address = massa_models::address::Address::from_str(address)?;
        let mut execution_context = context_guard!(self);
        match execution_context.set_bytecode(&address, Bytecode(bytecode.to_vec())) {
            Ok(()) => Ok(()),
            Err(err) => bail!("couldn't set address {} bytecode: {}", address, err),
        }
    }

    /// Hashes givens byte array with sha256
    ///
    /// # Arguments
    /// * bytes: byte array to hash
    ///
    /// # Returns
    /// The vector of bytes representation of the resulting hash
    fn hash_sha256(&self, bytes: &[u8]) -> Result<[u8; 32]> {
        let mut hasher = Sha256::new();
        hasher.update(bytes);
        let hash = hasher.finalize().into();
        Ok(hash)
    }
}<|MERGE_RESOLUTION|>--- conflicted
+++ resolved
@@ -74,11 +74,7 @@
 
         let vesting_file = super::tests::get_initials_vesting(false);
         let config = ExecutionConfig::default();
-<<<<<<< HEAD
         let (final_state, _tempfile, _tempdir) = super::tests::get_sample_state(0).unwrap();
-        let module_cache = Arc::new(RwLock::new(ModuleCache::new(GasCosts::default(), 1000)));
-=======
-        let (final_state, _tempfile, _tempdir) = super::tests::get_sample_state().unwrap();
         let module_cache = Arc::new(RwLock::new(ModuleCache::new(ModuleCacheConfig {
             hd_cache_path: config.hd_cache_path.clone(),
             gas_costs: config.gas_costs.clone(),
@@ -87,7 +83,6 @@
             hd_cache_size: config.hd_cache_size,
             snip_amount: config.snip_amount,
         })));
->>>>>>> 2dbe31f9
         let vesting_manager = Arc::new(
             crate::vesting_manager::VestingManager::new(
                 config.thread_count,
