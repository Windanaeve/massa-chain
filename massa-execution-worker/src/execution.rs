// Copyright (c) 2022 MASSA LABS <info@massa.net>

//! This module deals with executing final and active slots, as well as read-only requests.
//! It also keeps a history of executed slots, thus holding the speculative state of the ledger.
//!
//! Execution usually happens in the following way:
//! * an execution context is set up
//! * the VM is called for execution within this context
//! * the output of the execution is extracted from the context

use crate::active_history::{ActiveHistory, HistorySearchResult};
use crate::context::ExecutionContext;
use crate::interface_impl::InterfaceImpl;
use massa_async_pool::AsyncMessage;
use massa_execution_exports::{
    EventStore, ExecutionConfig, ExecutionError, ExecutionOutput, ExecutionStackElement,
    ReadOnlyExecutionRequest, ReadOnlyExecutionTarget,
};
use massa_final_state::FinalState;
use massa_ledger_exports::{SetOrDelete, SetUpdateOrDelete};
use massa_models::address::ExecutionAddressCycleInfo;
use massa_models::api::EventFilter;
use massa_models::output_event::SCOutputEvent;
use massa_models::prehash::Set;
use massa_models::{Address, BlockId, OperationId, OperationType, WrappedOperation};
use massa_models::{Amount, Slot};
use massa_pos_exports::SelectorController;
use massa_sc_runtime::Interface;
use massa_storage::Storage;
use parking_lot::{Mutex, RwLock};
use std::collections::{BTreeMap, BTreeSet};
use std::{collections::HashMap, sync::Arc};
use tracing::debug;

/// Used to acquire a lock on the execution context
macro_rules! context_guard {
    ($self:ident) => {
        $self.execution_context.lock()
    };
}

/// Structure holding consistent speculative and final execution states,
/// and allowing access to them.
pub(crate) struct ExecutionState {
    // execution config
    config: ExecutionConfig,
    // History of the outputs of recently executed slots. Slots should be consecutive, newest at the back.
    // Whenever an active slot is executed, it is appended at the back of active_history.
    // Whenever an executed active slot becomes final,
    // its output is popped from the front of active_history and applied to the final state.
    // It has atomic R/W access.
    active_history: Arc<RwLock<ActiveHistory>>,
    // a cursor pointing to the highest executed slot
    pub active_cursor: Slot,
    // a cursor pointing to the highest executed final slot
    pub final_cursor: Slot,
    // store containing execution events that became final
    final_events: EventStore,
    // final state with atomic R/W access
    final_state: Arc<RwLock<FinalState>>,
    // execution context (see documentation in context.rs)
    execution_context: Arc<Mutex<ExecutionContext>>,
    // execution interface allowing the VM runtime to access the Massa context
    execution_interface: Box<dyn Interface>,
}

impl ExecutionState {
    /// Create a new execution state. This should be called only once at the start of the execution worker.
    ///
    /// # Arguments
    /// * `config`: execution configuration
    /// * `final_state`: atomic access to the final state
    ///
    /// # returns
    /// A new `ExecutionState`
    pub fn new(config: ExecutionConfig, final_state: Arc<RwLock<FinalState>>) -> ExecutionState {
        // Get the slot at the output of which the final state is attached.
        // This should be among the latest final slots.
        let last_final_slot = final_state.read().slot;

        // Create default active history
        let active_history: Arc<RwLock<ActiveHistory>> = Default::default();

        // Create an empty placeholder execution context, with shared atomic access
        let execution_context = Arc::new(Mutex::new(ExecutionContext::new(
            final_state.clone(),
            active_history.clone(),
        )));

        // Instantiate the interface providing ABI access to the VM, share the execution context with it
        let execution_interface = Box::new(InterfaceImpl::new(
            config.clone(),
            execution_context.clone(),
        ));

        // build the execution state
        ExecutionState {
            config,
            final_state,
            execution_context,
            execution_interface,
            // empty execution output history: it is not recovered through bootstrap
            active_history,
            // empty final event store: it is not recovered through bootstrap
            final_events: Default::default(),
            // no active slots executed yet: set active_cursor to the last final block
            active_cursor: last_final_slot,
            final_cursor: last_final_slot,
        }
    }

    /// Gets out the first (oldest) execution history item, removing it from history.
    ///
    /// # Returns
    /// The earliest `ExecutionOutput` from the execution history, or None if the history is empty
    pub fn pop_first_execution_result(&mut self) -> Option<ExecutionOutput> {
        self.active_history.write().0.pop_front()
    }

    /// Applies the output of an execution to the final execution state.
    /// The newly applied final output should be from the slot just after the last executed final slot
    ///
    /// # Arguments
    /// * `exec_ou`t: execution output to apply
    pub fn apply_final_execution_output(&mut self, mut exec_out: ExecutionOutput) {
        if self.final_cursor >= exec_out.slot {
            panic!("attempting to apply a final execution output at or before the current final_cursor");
        }

        // apply state changes to the final ledger
        self.final_state
            .write()
            .finalize(exec_out.slot, exec_out.state_changes);
        // update the final ledger's slot
        self.final_cursor = exec_out.slot;

        // update active cursor:
        // if it was at the previous latest final block, set it to point to the new one
        if self.active_cursor < self.final_cursor {
            self.active_cursor = self.final_cursor;
        }

        // append generated events to the final event store
        exec_out.events.finalize();
        self.final_events.extend(exec_out.events);
        self.final_events.prune(self.config.max_final_events);
    }

    /// Applies an execution output to the active (non-final) state
    /// The newly active final output should be from the slot just after the last executed active slot
    ///
    /// # Arguments
    /// * `exec_out`: execution output to apply
    pub fn apply_active_execution_output(&mut self, exec_out: ExecutionOutput) {
        if self.active_cursor >= exec_out.slot {
            panic!("attempting to apply an active execution output at or before the current active_cursor");
        }
        if exec_out.slot <= self.final_cursor {
            panic!("attempting to apply an active execution output at or before the current final_cursor");
        }

        // update active cursor to reflect the new latest active slot
        self.active_cursor = exec_out.slot;

        // add the execution output at the end of the output history
        self.active_history.write().0.push_back(exec_out);
    }

    /// Clear the whole execution history,
    /// deleting caches on executed non-final slots.
    pub fn clear_history(&mut self) {
        // clear history
        self.active_history.write().0.clear();

        // reset active cursor to point to the latest final slot
        self.active_cursor = self.final_cursor;
    }

    /// This function receives a new sequence of blocks to execute as argument.
    /// It then scans the output history to see until which slot this sequence was already executed (and is outputs cached).
    /// If a mismatch is found, it means that the sequence of blocks to execute has changed
    /// and the existing output cache is truncated to keep output history only until the mismatch slot (excluded).
    /// Slots after that point will need to be (re-executed) to account for the new sequence.
    ///
    /// # Arguments
    /// * `active_slots`: A `HashMap` mapping each active slot to a block or None if the slot is a miss
    /// * `ready_final_slots`:  A `HashMap` mapping each ready-to-execute final slot to a block or None if the slot is a miss
    pub fn truncate_history(
        &mut self,
        active_slots: &HashMap<Slot, Option<(BlockId, Storage)>>,
        ready_final_slots: &HashMap<Slot, Option<(BlockId, Storage)>>,
    ) {
        // find mismatch point (included)
        let mut truncate_at = None;
        // iterate over the output history, in chronological order
        for (hist_index, exec_output) in self.active_history.read().0.iter().enumerate() {
            // try to find the corresponding slot in active_slots or ready_final_slots.
            let found_block_id = active_slots
                .get(&exec_output.slot)
                .or_else(|| ready_final_slots.get(&exec_output.slot))
                .map(|inner| inner.as_ref().map(|(b_id, _)| *b_id));
            if found_block_id == Some(exec_output.block_id) {
                // the slot number and block ID still match. Continue scanning
                continue;
            }
            // mismatch found: stop scanning and return the cutoff index
            truncate_at = Some(hist_index);
            break;
        }

        // If a mismatch was found
        if let Some(truncate_at) = truncate_at {
            // Truncate the execution output history at the cutoff index (excluded)
            self.active_history.write().0.truncate(truncate_at);
            // Now that part of the speculative executions were cancelled,
            // update the active cursor to match the latest executed slot.
            // The cursor is set to the latest executed final slot if the history is empty.
            self.active_cursor = self
                .active_history
                .read()
                .0
                .back()
                .map_or(self.final_cursor, |out| out.slot);
            // safety check to ensure that the active cursor cannot go too far back in time
            if self.active_cursor < self.final_cursor {
                panic!(
                    "active_cursor moved before final_cursor after execution history truncation"
                );
            }
        }
    }

    /// Execute an operation in the context of a block.
    /// Assumes the execution context was initialized at the beginning of the slot.
    ///
    /// # Arguments
    /// * `operation`: operation to execute
    /// * `block_slot`: slot of the block in which the op is included
    /// * `remaining_block_gas`: mutable reference towards the remaining gas in the block
    /// * `block_credits`: mutable reference towards the total block reward/fee credits
    pub fn execute_operation(
        &self,
        operation: &WrappedOperation,
        block_slot: Slot,
        remaining_block_gas: &mut u64,
        block_credits: &mut Amount,
    ) -> Result<(), ExecutionError> {
        // check validity period
        if !(operation
            .get_validity_range(self.config.operation_validity_period)
            .contains(&block_slot.period))
        {
            return Err(ExecutionError::InvalidSlotRange);
        }

        // check remaining block gas
        let op_gas = operation.get_gas_usage();
        let new_remaining_block_gas = remaining_block_gas.checked_sub(op_gas).ok_or_else(|| {
            ExecutionError::NotEnoughGas(
                "not enough remaining block gas to execute operation".to_string(),
            )
        })?;

        // get the operation's sender address
        let sender_addr = operation.creator_address;

        // get the thread to which the operation belongs
        let op_thread = operation.thread;

        // check block/op thread compatibility
        if op_thread != block_slot.thread {
            return Err(ExecutionError::InlcudeOperationError(
                "operation vs block thread mismatch".to_string(),
            ));
        }

        // get operation ID
        let operation_id = operation.id;

        // compute fee from (op.max_gas * op.gas_price + op.fee)
        let op_fees = operation.get_total_fee();
        let new_block_credits = block_credits.saturating_add(op_fees);

        let context_snapshot;
        {
            // lock execution context
            let mut context = context_guard!(self);

            // ignore the operation if it was already executed
            if context.is_op_executed(&operation_id) {
                return Err(ExecutionError::InlcudeOperationError(
                    "operation was executed previously".to_string(),
                ));
            }

            // debit the fee and coins from the operation sender
            // fail execution if there are not enough coins
            if let Err(err) =
                context.transfer_sequential_coins(Some(sender_addr), None, op_fees, false)
            {
                return Err(ExecutionError::InlcudeOperationError(format!(
                    "could not spend fees: {}",
                    err
                )));
            }

            // from here, the op is considered as executed (fees transferred)

            // add operation to executed ops list
            context.insert_executed_op(
                operation_id,
                Slot::new(operation.content.expire_period, op_thread),
            );

            // save a snapshot of the context to revert any further changes on error
            context_snapshot = context.get_snapshot();

            // set the context gas price to match the one defined in the operation
            context.gas_price = operation.get_gas_price();

            // set the context max gas to match the one defined in the operation
            context.max_gas = operation.get_gas_usage();

            // set the context origin operation ID
            context.origin_operation_id = Some(operation_id);

            // execution context lock dropped here because the op-specific execution functions below acquire it again
        }

        // update block gas
        *remaining_block_gas = new_remaining_block_gas;

        // update block credits
        *block_credits = new_block_credits;

        // Call the execution process specific to the operation type.
        let execution_result = match &operation.content.op {
            OperationType::ExecuteSC { .. } => {
                self.execute_executesc_op(&operation.content.op, sender_addr)
            }
            OperationType::CallSC { .. } => {
                self.execute_callsc_op(&operation.content.op, sender_addr)
            }
            OperationType::RollBuy { .. } => {
                self.execute_roll_buy_op(&operation.content.op, sender_addr)
            }
            OperationType::RollSell { .. } => {
                self.execute_roll_sell_op(&operation.content.op, sender_addr)
            }
            OperationType::Transaction { .. } => {
                self.execute_transaction_op(&operation.content.op, sender_addr)
            }
        };

        {
            // lock execution context
            let mut context = context_guard!(self);

            // check execution results
            match execution_result {
                Ok(_) => {}
                Err(err) => {
                    // an error occurred: emit error event and reset context to snapshot
                    let err = ExecutionError::RuntimeError(format!(
                        "runtime error when executing operation {}: {}",
                        operation_id, &err
                    ));
                    debug!("{}", &err);
                    context.reset_to_snapshot(context_snapshot, Some(err));
                }
            }
        }

        Ok(())
    }

    /// Execute an operation of type `RollSell`
    /// Will panic if called with another operation type
    ///
    /// # Arguments
    /// * `operation`: the `WrappedOperation` to process, must be an `RollSell`
    /// * `sender_addr`: address of the sender
    pub fn execute_roll_sell_op(
        &self,
        operation: &OperationType,
        seller_addr: Address,
    ) -> Result<(), ExecutionError> {
        // process roll sell operations only
        let roll_count = match operation {
            OperationType::RollSell { roll_count } => roll_count,
            _ => panic!("unexpected operation type"),
        };

        // acquire write access to the context
        let mut context = context_guard!(self);

        // Set call stack
        // This needs to be defined before anything can fail, so that the emitted event contains the right stack
        context.stack = vec![ExecutionStackElement {
            address: seller_addr,
            coins: Amount::default(),
            owned_addresses: vec![seller_addr],
        }];

        // try to sell the rolls
        if let Err(err) = context.try_sell_rolls(
            &seller_addr,
            *roll_count,
            self.config.periods_per_cycle,
            self.config.thread_count,
            self.config.roll_price,
        ) {
            return Err(ExecutionError::RollSellError(format!(
                "{} failed to sell {} rolls: {}",
                seller_addr, roll_count, err
            )));
        }
        Ok(())
    }

    /// Execute an operation of type `RollBuy`
    /// Will panic if called with another operation type
    ///
    /// # Arguments
    /// * `operation`: the `WrappedOperation` to process, must be an `RollBuy`
    /// * `sender_addr`: address of the sender
    pub fn execute_roll_buy_op(
        &self,
        operation: &OperationType,
        buyer_addr: Address,
    ) -> Result<(), ExecutionError> {
        // process roll buy operations only
        let roll_count = match operation {
            OperationType::RollBuy { roll_count } => roll_count,
            _ => panic!("unexpected operation type"),
        };

        // acquire write access to the context
        let mut context = context_guard!(self);

        // Set call stack
        // This needs to be defined before anything can fail, so that the emitted event contains the right stack
        context.stack = vec![ExecutionStackElement {
            address: buyer_addr,
            coins: Default::default(),
            owned_addresses: vec![buyer_addr],
        }];

        // compute the amount of sequential coins to spend
        let spend_coins = match self.config.roll_price.checked_mul_u64(*roll_count) {
            Some(v) => v,
            None => {
                return Err(ExecutionError::RollBuyError(format!(
                    "{} failed to buy {} rolls: overflow on the required coin amount",
                    buyer_addr, roll_count
                )));
            }
        };

        // spend `roll_price` * `roll_count` sequential coins from the buyer
        if let Err(err) =
            context.transfer_sequential_coins(Some(buyer_addr), None, spend_coins, false)
        {
            return Err(ExecutionError::RollBuyError(format!(
                "{} failed to buy {} rolls: {}",
                buyer_addr, roll_count, err
            )));
        }

        // add rolls to the buyer withing the context
        context.add_rolls(&buyer_addr, *roll_count);

        Ok(())
    }

    /// Execute an operation of type `Transaction`
    /// Will panic if called with another operation type
    ///
    /// # Arguments
    /// * `operation`: the `WrappedOperation` to process, must be an `RollBuy`
    /// * `operation_id`: ID of the operation
    /// * `sender_addr`: address of the sender
    pub fn execute_transaction_op(
        &self,
        operation: &OperationType,
        sender_addr: Address,
    ) -> Result<(), ExecutionError> {
        // process transaction operations only
        let (recipient_address, amount) = match operation {
            OperationType::Transaction {
                recipient_address,
                amount,
            } => (recipient_address, amount),
            _ => panic!("unexpected operation type"),
        };

        // acquire write access to the context
        let mut context = context_guard!(self);

        // Set call stack
        // This needs to be defined before anything can fail, so that the emitted event contains the right stack
        context.stack = vec![ExecutionStackElement {
            address: sender_addr,
            coins: *amount,
            owned_addresses: vec![sender_addr],
        }];

        // spend `roll_price` * `roll_count` sequential coins from the buyer
        if let Err(err) = context.transfer_sequential_coins(
            Some(sender_addr),
            Some(*recipient_address),
            *amount,
            false,
        ) {
            return Err(ExecutionError::RollBuyError(format!(
                "{} failed to send {} coins to {}: {}",
                sender_addr, amount, recipient_address, err
            )));
        }

        Ok(())
    }

    /// Execute an operation of type `ExecuteSC`
    /// Will panic if called with another operation type
    ///
    /// # Arguments
    /// * `operation`: the `WrappedOperation` to process, must be an `ExecuteSC`
    /// * `sender_addr`: address of the sender
    pub fn execute_executesc_op(
        &self,
        operation: &OperationType,
        sender_addr: Address,
    ) -> Result<(), ExecutionError> {
        // process ExecuteSC operations only
        let (bytecode, max_gas, coins) = match &operation {
            OperationType::ExecuteSC {
                data,
                max_gas,
                coins,
                ..
            } => (data, max_gas, coins),
            _ => panic!("unexpected operation type"),
        };

        {
            // acquire write access to the context
            let mut context = context_guard!(self);

            // Set the call stack to a single element:
            // * the execution will happen in the context of the address of the operation's sender
            // * the context will signal that `coins` were credited to the parallel balance of the sender during that call
            // * the context will give the operation's sender write access to its own ledger entry
            // This needs to be defined before anything can fail, so that the emitted event contains the right stack
            context.stack = vec![ExecutionStackElement {
                address: sender_addr,
                coins: *coins,
                owned_addresses: vec![sender_addr],
            }];

            // Debit the sender's sequential balance with the coins to transfer
            if let Err(err) =
                context.transfer_sequential_coins(Some(sender_addr), None, *coins, false)
            {
                return Err(ExecutionError::RuntimeError(format!(
                    "failed to debit operation sender {} with {} operation sequential coins: {}",
                    sender_addr, *coins, err
                )));
            }

            // Credit the operation sender with `coins` parallel coins.
            if let Err(err) =
                context.transfer_parallel_coins(None, Some(sender_addr), *coins, false)
            {
                return Err(ExecutionError::RuntimeError(format!(
                    "failed to credit operation sender {} with {} operation parallel coins: {}",
                    sender_addr, *coins, err
                )));
            }
        };

        // run the VM on the bytecode contained in the operation
        match massa_sc_runtime::run_main(bytecode, *max_gas, &*self.execution_interface) {
            Ok(_reamining_gas) => {}
            Err(err) => {
                // there was an error during bytecode execution
                return Err(ExecutionError::RuntimeError(format!(
                    "bytecode execution error: {}",
                    err
                )));
            }
        }

        Ok(())
    }

    /// Execute an operation of type `CallSC`
    /// Will panic if called with another operation type
    ///
    /// # Arguments
    /// * `operation`: the `WrappedOperation` to process, must be an `CallSC`
    /// * `block_creator_addr`: address of the block creator
    /// * `operation_id`: ID of the operation
    /// * `sender_addr`: address of the sender
    pub fn execute_callsc_op(
        &self,
        operation: &OperationType,
        sender_addr: Address,
    ) -> Result<(), ExecutionError> {
        // process CallSC operations only
        let (max_gas, target_addr, target_func, param, parallel_coins, sequential_coins) =
            match &operation {
                OperationType::CallSC {
                    max_gas,
                    target_addr,
                    target_func,
                    param,
                    parallel_coins,
                    sequential_coins,
                    ..
                } => (
                    *max_gas,
                    *target_addr,
                    target_func,
                    param,
                    *parallel_coins,
                    *sequential_coins,
                ),
                _ => panic!("unexpected operation type"),
            };

        // prepare the current slot context for executing the operation
        let bytecode;
        {
            // acquire write access to the context
            let mut context = context_guard!(self);

            // Set the call stack
            // This needs to be defined before anything can fail, so that the emitted event contains the right stack
            context.stack = vec![
                ExecutionStackElement {
                    address: sender_addr,
                    coins: Default::default(),
                    owned_addresses: vec![sender_addr],
                },
                ExecutionStackElement {
                    address: target_addr,
                    coins: Default::default(),
                    owned_addresses: vec![target_addr],
                },
            ];

            // Compute the amount of parallel coins to credit
            let credit_parallel_coins = match sequential_coins.checked_add(parallel_coins) {
                Some(v) => v,
                None => {
                    return Err(ExecutionError::RuntimeError(format!(
                        "overflow when transfering operation coins from {}",
                        sender_addr
                    )));
                }
            };

            // Debit the sender's sequential balance with the sequential coins to transfer
            if let Err(err) =
                context.transfer_sequential_coins(Some(sender_addr), None, sequential_coins, false)
            {
                return Err(ExecutionError::RuntimeError(format!(
                    "failed to debit operation sender {} with {} operation sequential coins: {}",
                    sender_addr, sequential_coins, err
                )));
            }

            // Debit the sender's sequential balance with the parallel coins to transfer
            if let Err(err) =
                context.transfer_parallel_coins(Some(sender_addr), None, parallel_coins, false)
            {
                return Err(ExecutionError::RuntimeError(format!(
                    "failed to debit operation sender {} with {} operation parallel coins: {}",
                    sender_addr, parallel_coins, err
                )));
            }

            // Credit the operation target with parallel coins.
            if let Err(err) = context.transfer_parallel_coins(
                None,
                Some(target_addr),
                credit_parallel_coins,
                false,
            ) {
                return Err(ExecutionError::RuntimeError(format!(
                    "failed to credit operation target {} with {} operation parallel coins: {}",
                    target_addr, credit_parallel_coins, err
                )));
            }

            // quit if there is no function to be called
            if target_func.is_empty() {
                return Ok(());
            }

            // Load bytecode. Assume empty bytecode if not found.
            bytecode = context.get_bytecode(&target_addr).unwrap_or_default();
        }

        // run the VM on the bytecode loaded from the target address
        match massa_sc_runtime::run_function(
            &bytecode,
            max_gas,
            target_func,
            param,
            &*self.execution_interface,
        ) {
            Ok(_reamining_gas) => {}
            Err(err) => {
                // there was an error during bytecode execution
                return Err(ExecutionError::RuntimeError(format!(
                    "bytecode execution error: {}",
                    err
                )));
            }
        }

        Ok(())
    }

    /// Tries to execute an asynchronous message
    /// If the execution failed reimburse the message sender.
    ///
    /// # Arguments
    /// * message: message information
    /// * bytecode: executable target bytecode, or None if unavailable
    pub fn execute_async_message(
        &self,
        message: AsyncMessage,
        bytecode: Option<Vec<u8>>,
    ) -> Result<(), ExecutionError> {
        // prepare execution context
        let context_snapshot;
        let (bytecode, data): (Vec<u8>, &str) = {
            let mut context = context_guard!(self);
            context_snapshot = context.get_snapshot();
            context.max_gas = message.max_gas;
            context.gas_price = message.gas_price;
            context.stack = vec![
                ExecutionStackElement {
                    address: message.sender,
                    coins: message.coins,
                    owned_addresses: vec![message.sender],
                },
                ExecutionStackElement {
                    address: message.destination,
                    coins: message.coins,
                    owned_addresses: vec![message.destination],
                },
            ];

            // If there is no target bytecode or if message data is invalid,
            // reimburse sender with coins and quit
            let (bytecode, data) = match (bytecode, std::str::from_utf8(&message.data)) {
                (Some(bc), Ok(d)) => (bc, d),
                (bc, _d) => {
                    let err = if bc.is_none() {
                        ExecutionError::RuntimeError("no target bytecode found".into())
                    } else {
                        ExecutionError::RuntimeError(
                            "message data does not convert to utf-8".into(),
                        )
                    };
                    context.reset_to_snapshot(context_snapshot, Some(err.clone()));
                    context.cancel_async_message(&message);
                    return Err(err);
                }
            };

            // credit coins to the target address
            if let Err(err) = context.transfer_parallel_coins(
                None,
                Some(message.destination),
                message.coins,
                false,
            ) {
                // coin crediting failed: reset context to snapshot and reimburse sender
                let err = ExecutionError::RuntimeError(format!(
                    "could not credit coins to target of async execution: {}",
                    err
                ));
                context.reset_to_snapshot(context_snapshot, Some(err.clone()));
                context.cancel_async_message(&message);
                return Err(err);
            }

            (bytecode, data)
        };

        // run the target function
        if let Err(err) = massa_sc_runtime::run_function(
            &bytecode,
            message.max_gas,
            &message.handler,
            data,
            &*self.execution_interface,
        ) {
            // execution failed: reset context to snapshot and reimburse sender
            let err = ExecutionError::RuntimeError(format!(
                "async message runtime execution error: {}",
                err
            ));
            let mut context = context_guard!(self);
            context.reset_to_snapshot(context_snapshot, Some(err.clone()));
            context.cancel_async_message(&message);
            Err(err)
        } else {
            Ok(())
        }
    }

    /// Executes a full slot (with or without a block inside) without causing any changes to the state,
    /// just yielding the execution output.
    ///
    /// # Arguments
    /// * `slot`: slot to execute
    /// * `opt_block`: Storage owning a ref to the block (+ its endorsements, ops, aparents) if there is a block a that slot, otherwise None
    /// * `selector`: Reference to the selector
    ///
    /// # Returns
    /// An `ExecutionOutput` structure summarizing the output of the executed slot
    #[allow(clippy::borrowed_box)]
    pub fn execute_slot(
        &self,
        slot: Slot,
        opt_block: Option<(BlockId, Storage)>,
        selector: &Box<dyn SelectorController>,
    ) -> ExecutionOutput {
        // Create a new execution context for the whole active slot
        let mut execution_context = ExecutionContext::active_slot(
            slot,
            opt_block.as_ref().map(|(b_id, _)| *b_id),
            self.final_state.clone(),
            self.active_history.clone(),
        );

        // Get asynchronous messages to execute
        let messages = execution_context.take_async_batch(self.config.max_async_gas);

        // Apply the created execution context for slot execution
        *context_guard!(self) = execution_context;

        // Try executing asynchronous messages.
        // Effects are cancelled on failure and the sender is reimbursed.
        for (opt_bytecode, message) in messages {
            if let Err(err) = self.execute_async_message(message, opt_bytecode) {
                debug!("failed executing async message: {}", err);
            }
        }

        // Check if there is a block at this slot
        if let Some((block_id, block_store)) = opt_block {
            // Retrieve the block from storage
            let stored_block = block_store
                .read_blocks()
                .get(&block_id)
                .expect("Missing block in storage.")
                .clone();

            // gather all operations
            let operations = {
                let ops = block_store.read_operations();
                stored_block
                    .content
                    .operations
                    .into_iter()
                    .map(|op_id| {
                        ops.get(&op_id)
                            .expect("block operation absent from storage")
                            .clone()
                    })
                    .collect::<Vec<_>>()
            };

            // gather all available endorsement creators and target blocks
            let (endorsement_creators, endorsement_targets): &(Vec<Address>, Vec<BlockId>) =
                &stored_block
                    .content
                    .header
                    .content
                    .endorsements
                    .iter()
                    .map(|endo| (endo.creator_address, endo.content.endorsed_block))
                    .unzip();

            // deduce endorsement target block creators
            let endorsement_target_creators = {
                let blocks = block_store.read_blocks();
                endorsement_targets
                    .iter()
                    .map(|b_id| {
                        blocks
                            .get(b_id)
                            .expect("endorsed block absent from storage")
                            .creator_address
                    })
                    .collect::<Vec<_>>()
            };

            // Set remaining block gas
            let mut remaining_block_gas = self.config.max_gas_per_block;

            // Set block credits
            let mut block_credits = self.config.block_reward;

            // Try executing the operations of this block in the order in which they appear in the block.
            // Errors are logged but do not interrupt the execution of the slot.
            for (op_index, operation) in operations.into_iter().enumerate() {
                match self.execute_operation(
                    &operation,
                    stored_block.content.header.content.slot,
                    &mut remaining_block_gas,
                    &mut block_credits,
                ) {
                    Err(ExecutionError::NotEnoughGas(_))
                    | Err(ExecutionError::InvalidSlotRange) => debug!("Ignoring operation"),
                    Err(err) => debug!(
                        "failed executing operation index {} in block {}: {}",
                        op_index, block_id, err
                    ),
                    _ => {}
                }
            }

            // Get block creator address
            let block_creator_addr = stored_block.creator_address;

            // acquire lock on execution context
            let mut context = context_guard!(self);

            // Update speculative rolls state production stats
            context.update_production_stats(&block_creator_addr, slot, Some(block_id));

            // Credit endorsement producers and endorsed block producers
            let mut remaining_credit = block_credits;
            let block_credit_part = block_credits
                .checked_div_u64(3 * (1 + (self.config.endorsement_count)))
                .expect("critical: block_credits checked_div factor is 0");
            for (endorsement_creator, endorsement_target_creator) in endorsement_creators
                .iter()
                .zip(endorsement_target_creators.into_iter())
            {
                // credit creator of the endorsement with sequential coins
                match context.transfer_sequential_coins(
                    None,
                    Some(*endorsement_creator),
                    block_credit_part,
                    false,
                ) {
                    Ok(_) => {
                        remaining_credit = remaining_credit.saturating_sub(block_credit_part);
                    }
                    Err(err) => {
                        debug!(
                            "failed to credit {} sequential coins to endorsement creator {} for an endorsed block execution: {}",
                            block_credit_part, endorsement_creator, err
                        )
                    }
                }

                // credit creator of the endorsed block with sequential coins
                match context.transfer_sequential_coins(
                    None,
                    Some(endorsement_target_creator),
                    block_credit_part,
                    false,
                ) {
                    Ok(_) => {
                        remaining_credit = remaining_credit.saturating_sub(block_credit_part);
                    }
                    Err(err) => {
                        debug!(
                            "failed to credit {} sequential coins to endorsement target creator {} on block execution: {}",
                            block_credit_part, endorsement_target_creator, err
                        )
                    }
                }
            }

            // Credit block creator with remaining_credit
            if let Err(err) = context.transfer_sequential_coins(
                None,
                Some(block_creator_addr),
                remaining_credit,
                false,
            ) {
                debug!(
                    "failed to credit {} sequential coins to block creator {} on block execution: {}",
                    remaining_credit, block_creator_addr, err
                )
            }
        } else {
            // the slot is a miss, check who was supposed to be the creator and update production stats
            let producer_addr = selector
                .get_producer(slot)
                .expect("couldn't get the expected block producer for a missed slot");
            context_guard!(self).update_production_stats(&producer_addr, slot, None);
        }

        // Finish slot and return the execution output
        context_guard!(self).settle_slot(
            self.config.periods_per_cycle,
            self.config.thread_count,
            self.config.roll_price,
        )
    }

    /// Runs a read-only execution request.
    /// The executed bytecode appears to be able to read and write the consensus state,
    /// but all accumulated changes are simply returned as an `ExecutionOutput` object,
    /// and not actually applied to the consensus state.
    ///
    /// # Arguments
    /// * `req`: a read-only execution request
    ///
    /// # Returns
    ///  `ExecutionOutput` describing the output of the execution, or an error
    pub(crate) fn execute_readonly_request(
        &self,
        req: ReadOnlyExecutionRequest,
    ) -> Result<ExecutionOutput, ExecutionError> {
        // TODO ensure that speculative things are reset after every execution ends (incl. on error and readonly)
        // otherwise, on prod stats accumulation etc... from the API we might be counting the remainder of this speculative execution

        // set the execution slot to be the one after the latest executed active slot
        let slot = self
            .active_cursor
            .get_next_slot(self.config.thread_count)
            .expect("slot overflow in readonly execution");

        // create a readonly execution context
        let execution_context = ExecutionContext::readonly(
            slot,
            req.max_gas,
            req.simulated_gas_price,
            req.call_stack,
            self.final_state.clone(),
            self.active_history.clone(),
        );

        // run the intepreter according to the target type
        match req.target {
            ReadOnlyExecutionTarget::BytecodeExecution(bytecode) => {
                // set the execution context for execution
                *context_guard!(self) = execution_context;

                // run the bytecode's main function
                massa_sc_runtime::run_main(&bytecode, req.max_gas, &*self.execution_interface)
                    .map_err(|err| ExecutionError::RuntimeError(err.to_string()))?;
            }
            ReadOnlyExecutionTarget::FunctionCall {
                target_addr,
                target_func,
                parameter,
            } => {
                // get the bytecode, default to an empty vector
                let bytecode = execution_context
                    .get_bytecode(&target_addr)
                    .unwrap_or_default();

                // set the execution context for execution
                *context_guard!(self) = execution_context;

                // run the target function in the bytecode
                massa_sc_runtime::run_function(
                    &bytecode,
                    req.max_gas,
                    &target_func,
                    &parameter,
                    &*self.execution_interface,
                )
                .map_err(|err| ExecutionError::RuntimeError(err.to_string()))?;
            }
        }

        // return the execution output
        Ok(context_guard!(self).settle_slot(
            self.config.periods_per_cycle,
            self.config.thread_count,
            self.config.roll_price,
        ))
    }

    /// Gets a parallel balance both at the latest final and candidate executed slots
    pub fn get_final_and_candidate_parallel_balance(
        &self,
        address: &Address,
    ) -> (Option<Amount>, Option<Amount>) {
        let final_balance = self.final_state.read().ledger.get_parallel_balance(address);
        let search_result = self.active_history.read().fetch_parallel_balance(address);
        (
            final_balance,
            match search_result {
                HistorySearchResult::Present(active_balance) => Some(active_balance),
                HistorySearchResult::NoInfo => final_balance,
                HistorySearchResult::Absent => None,
            },
        )
    }

    /// Gets a sequential balance both at the latest final and candidate executed slots
    pub fn get_final_and_candidate_sequential_balance(
        &self,
        address: &Address,
    ) -> (Option<Amount>, Option<Amount>) {
        let final_balance = self
            .final_state
            .read()
            .ledger
            .get_sequential_balance(address);
        let search_result = self.active_history.read().fetch_sequential_balance(address);
        (
            final_balance,
            match search_result {
                HistorySearchResult::Present(active_balance) => Some(active_balance),
                HistorySearchResult::NoInfo => final_balance,
                HistorySearchResult::Absent => None,
            },
        )
    }

    /// Gets roll counts both at the latest final and active executed slots
    pub fn get_final_and_candidate_rolls(&self, address: &Address) -> (u64, u64) {
        let final_rolls = self.final_state.read().pos_state.get_rolls_for(address);
        let active_rolls = self
            .active_history
            .read()
            .fetch_roll_count(address)
            .unwrap_or(final_rolls);
        (final_rolls, active_rolls)
    }

    /// Gets a data entry both at the latest final and active executed slots
    pub fn get_final_and_active_data_entry(
        &self,
        address: &Address,
        key: &[u8],
    ) -> (Option<Vec<u8>>, Option<Vec<u8>>) {
        let final_entry = self.final_state.read().ledger.get_data_entry(address, key);
        let search_result = self
            .active_history
            .read()
            .fetch_active_history_data_entry(address, key);
        (
            final_entry.clone(),
            match search_result {
                HistorySearchResult::Present(active_entry) => Some(active_entry),
                HistorySearchResult::NoInfo => final_entry,
                HistorySearchResult::Absent => None,
            },
        )
    }

    /// Get every final and active datastore key of the given address
    pub fn get_final_and_candidate_datastore_keys(
        &self,
        addr: &Address,
    ) -> (BTreeSet<Vec<u8>>, BTreeSet<Vec<u8>>) {
        // here, get the final keys from the final ledger, and make a copy of it for the candidate list
        let final_keys = self.final_state.read().ledger.get_datastore_keys(addr);
        let mut candidate_keys = final_keys.clone();

        // here, traverse the history from oldest to newest, applying additions and deletions
        for output in &self.active_history.read().0 {
            match output.state_changes.ledger_changes.get(addr) {
                // address absent from the changes
                None => (),

                // address ledger entry being reset to an absolute new list of keys
                Some(SetUpdateOrDelete::Set(new_ledger_entry)) => {
                    candidate_keys = new_ledger_entry.datastore.keys().cloned().collect();
                }

                // address ledger entry being updated
                Some(SetUpdateOrDelete::Update(entry_updates)) => {
                    for (ds_key, ds_update) in &entry_updates.datastore {
                        match ds_update {
                            SetOrDelete::Set(_) => candidate_keys.insert(ds_key.clone()),
                            SetOrDelete::Delete => candidate_keys.remove(ds_key),
                        };
                    }
                }

                // address ledger entry being deleted
                Some(SetUpdateOrDelete::Delete) => {
                    candidate_keys.clear();
                }
            }
        }

        (final_keys, candidate_keys)
    }

    /// Returns for a given cycle the stakers taken into account
    /// by the selector. That correspond to the roll_counts in `cycle - 3`.
    ///
    /// By default it returns an empty map.
    pub fn get_cycle_active_rolls(&self, cycle: u64) -> BTreeMap<Address, u64> {
        let lookback_cycle = cycle.saturating_sub(3);
        let final_state = self.final_state.read();
        let lookback_cycle_index = match final_state.pos_state.get_cycle_index(lookback_cycle) {
            Some(v) => v,
            None => Default::default(),
        };
        final_state.pos_state.cycle_history[lookback_cycle_index]
            .roll_counts
            .clone()
    }

    /// Gets execution events optionally filtered by:
    /// * start slot
    /// * end slot
    /// * emitter address
    /// * original caller address
    /// * operation id
    /// * event state (final, candidate or both)
    pub fn get_filtered_sc_output_event(&self, filter: EventFilter) -> Vec<SCOutputEvent> {
<<<<<<< HEAD
        match filter.candidate {
            Some(true) => self
=======
        match filter.is_final {
            Some(true) => self
                .final_events
                .get_filtered_sc_output_events(&filter)
                .into_iter()
                .collect(),
            Some(false) => self
>>>>>>> 396da374
                .active_history
                .read()
                .0
                .iter()
<<<<<<< HEAD
                .flat_map(|item| item.events.get_filtered_sc_output_event(&filter))
                .collect(),
            Some(false) => self
                .final_events
                .get_filtered_sc_output_event(&filter)
                .into_iter()
                .collect(),
            None => self
                .final_events
                .get_filtered_sc_output_event(&filter)
=======
                .flat_map(|item| item.events.get_filtered_sc_output_events(&filter))
                .collect(),
            None => self
                .final_events
                .get_filtered_sc_output_events(&filter)
>>>>>>> 396da374
                .into_iter()
                .chain(
                    self.active_history
                        .read()
                        .0
                        .iter()
<<<<<<< HEAD
                        .flat_map(|item| item.events.get_filtered_sc_output_event(&filter)),
                )
                .collect(),
        }
    }

    /// List which operations inside the provided list were not executed
    pub fn unexecuted_ops_among(&self, ops: &Set<OperationId>, thread: u8) -> Set<OperationId> {
        let mut ops = ops.clone();

        if ops.is_empty() {
            return ops;
        }

        {
            // check active history
            let history = self.active_history.read();
            for hist_item in history.0.iter().rev() {
                if hist_item.slot.thread != thread {
                    continue;
                }
                ops.retain(|op_id| !hist_item.state_changes.executed_ops.contains(op_id));
                if ops.is_empty() {
                    return ops;
                }
            }
        }

        {
            // check final state
            let final_state = self.final_state.read();
            ops.retain(|op_id| !final_state.executed_ops.contains(op_id));
        }

        ops
    }

    /// Gets the production stats for an address at all cycles
    pub fn get_address_cycle_infos(&self, address: &Address) -> Vec<ExecutionAddressCycleInfo> {
        context_guard!(self).get_address_cycle_infos(address, self.config.periods_per_cycle)
    }

    /// Get future deferred credits of an address
    pub fn get_address_future_deferred_credits(&self, address: &Address) -> BTreeMap<Slot, Amount> {
        context_guard!(self).get_address_future_deferred_credits(address, self.config.thread_count)
=======
                        .flat_map(|item| item.events.get_filtered_sc_output_events(&filter)),
                )
                .collect(),
        }
>>>>>>> 396da374
    }
}<|MERGE_RESOLUTION|>--- conflicted
+++ resolved
@@ -1221,10 +1221,6 @@
     /// * operation id
     /// * event state (final, candidate or both)
     pub fn get_filtered_sc_output_event(&self, filter: EventFilter) -> Vec<SCOutputEvent> {
-<<<<<<< HEAD
-        match filter.candidate {
-            Some(true) => self
-=======
         match filter.is_final {
             Some(true) => self
                 .final_events
@@ -1232,37 +1228,22 @@
                 .into_iter()
                 .collect(),
             Some(false) => self
->>>>>>> 396da374
                 .active_history
                 .read()
                 .0
                 .iter()
-<<<<<<< HEAD
-                .flat_map(|item| item.events.get_filtered_sc_output_event(&filter))
-                .collect(),
-            Some(false) => self
-                .final_events
-                .get_filtered_sc_output_event(&filter)
-                .into_iter()
-                .collect(),
-            None => self
-                .final_events
-                .get_filtered_sc_output_event(&filter)
-=======
                 .flat_map(|item| item.events.get_filtered_sc_output_events(&filter))
                 .collect(),
             None => self
                 .final_events
                 .get_filtered_sc_output_events(&filter)
->>>>>>> 396da374
                 .into_iter()
                 .chain(
                     self.active_history
                         .read()
                         .0
                         .iter()
-<<<<<<< HEAD
-                        .flat_map(|item| item.events.get_filtered_sc_output_event(&filter)),
+                        .flat_map(|item| item.events.get_filtered_sc_output_events(&filter)),
                 )
                 .collect(),
         }
@@ -1307,11 +1288,5 @@
     /// Get future deferred credits of an address
     pub fn get_address_future_deferred_credits(&self, address: &Address) -> BTreeMap<Slot, Amount> {
         context_guard!(self).get_address_future_deferred_credits(address, self.config.thread_count)
-=======
-                        .flat_map(|item| item.events.get_filtered_sc_output_events(&filter)),
-                )
-                .collect(),
-        }
->>>>>>> 396da374
     }
 }