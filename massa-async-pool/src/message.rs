//! Copyright (c) 2022 MASSA LABS <info@massa.net>

//! This file defines the structure representing an asynchronous message

use massa_models::address::AddressDeserializer;
use massa_models::amount::{AmountDeserializer, AmountSerializer};
use massa_models::constants::THREAD_COUNT;
use massa_models::slot::{SlotDeserializer, SlotSerializer};
use massa_models::{Address, Amount, Slot, VecU8Deserializer, VecU8Serializer};
use massa_serialization::{
    Deserializer, SerializeError, Serializer, U64VarIntDeserializer, U64VarIntSerializer,
};
use nom::error::{context, ContextError, ParseError};
use nom::multi::length_data;
use nom::sequence::tuple;
use nom::{IResult, Parser};
use serde::{Deserialize, Serialize};
use std::ops::Bound::{Excluded, Included};

/// Unique identifier of a message.
/// Also has the property of ordering by priority (highest first) following the triplet:
/// `(rev(max_gas*gas_price), emission_slot, emission_index)`
pub type AsyncMessageId = (std::cmp::Reverse<Amount>, Slot, u64);

pub struct AsyncMessageIdSerializer {
    amount_serializer: AmountSerializer,
    slot_serializer: SlotSerializer,
    u64_serializer: U64VarIntSerializer,
}

impl AsyncMessageIdSerializer {
    pub fn new() -> Self {
        Self {
            amount_serializer: AmountSerializer::new(),
            slot_serializer: SlotSerializer::new(),
            u64_serializer: U64VarIntSerializer::new(),
        }
    }
}

impl Default for AsyncMessageIdSerializer {
    fn default() -> Self {
        Self::new()
    }
}

impl Serializer<AsyncMessageId> for AsyncMessageIdSerializer {
    /// ```
    /// use std::ops::Bound::Included;
    /// use massa_serialization::Serializer;
    /// use massa_models::{Address, Amount, Slot};
    /// use std::str::FromStr;
    /// use massa_async_pool::{AsyncMessage, AsyncMessageId, AsyncMessageIdSerializer};
    ///
    /// let message = AsyncMessage {
    ///     emission_slot: Slot::new(1, 0),
    ///     emission_index: 0,
    ///     sender:  Address::from_str("A12dG5xP1RDEB5ocdHkymNVvvSJmUL9BgHwCksDowqmGWxfpm93x").unwrap(),
    ///     destination: Address::from_str("A12htxRWiEm8jDJpJptr6cwEhWNcCSFWstN1MLSa96DDkVM9Y42G").unwrap(),
    ///     handler: String::from("test"),
    ///     max_gas: 10000000,
    ///     gas_price: Amount::from_str("1").unwrap(),
    ///     coins: Amount::from_str("1").unwrap(),
    ///     validity_start: Slot::new(2, 0),
    ///     validity_end: Slot::new(3, 0),
    ///     data: vec![1, 2, 3, 4]
    /// };
    /// let id: AsyncMessageId = message.compute_id();
    /// let mut serialized = Vec::new();
    /// let serializer = AsyncMessageIdSerializer::new();
    /// serializer.serialize(&id, &mut serialized).unwrap();
    /// ```
    fn serialize(
        &self,
        value: &AsyncMessageId,
        buffer: &mut Vec<u8>,
    ) -> Result<(), massa_serialization::SerializeError> {
        self.amount_serializer.serialize(&value.0 .0, buffer)?;
        self.slot_serializer.serialize(&value.1, buffer)?;
        self.u64_serializer.serialize(&value.2, buffer)?;
        Ok(())
    }
}

pub struct AsyncMessageIdDeserializer {
    amount_deserializer: AmountDeserializer,
    slot_deserializer: SlotDeserializer,
    u64_deserializer: U64VarIntDeserializer,
}

impl AsyncMessageIdDeserializer {
    pub fn new() -> Self {
        Self {
            amount_deserializer: AmountDeserializer::new(Included(u64::MIN), Included(u64::MAX)),
            slot_deserializer: SlotDeserializer::new(
                (Included(u64::MIN), Included(u64::MAX)),
<<<<<<< HEAD
                #[cfg(feature = "sandbox")]
                (Included(0), Excluded(*THREAD_COUNT)),
                #[cfg(not(feature = "sandbox"))]
                (Included(0), Excluded(THREAD_COUNT)),
=======
                (Included(0), Included(THREAD_COUNT)),
>>>>>>> 4883e524
            ),
            u64_deserializer: U64VarIntDeserializer::new(Included(u64::MIN), Included(u64::MAX)),
        }
    }
}

impl Default for AsyncMessageIdDeserializer {
    fn default() -> Self {
        Self::new()
    }
}

impl Deserializer<AsyncMessageId> for AsyncMessageIdDeserializer {
    /// ```
    /// use std::ops::Bound::Included;
    /// use massa_serialization::{Serializer, Deserializer, DeserializeError};
    /// use massa_models::{Address, Amount, Slot};
    /// use std::str::FromStr;
    /// use massa_async_pool::{AsyncMessage, AsyncMessageId, AsyncMessageIdSerializer, AsyncMessageIdDeserializer};
    ///
    /// let message = AsyncMessage {
    ///     emission_slot: Slot::new(1, 0),
    ///     emission_index: 0,
    ///     sender:  Address::from_str("A12dG5xP1RDEB5ocdHkymNVvvSJmUL9BgHwCksDowqmGWxfpm93x").unwrap(),
    ///     destination: Address::from_str("A12htxRWiEm8jDJpJptr6cwEhWNcCSFWstN1MLSa96DDkVM9Y42G").unwrap(),
    ///     handler: String::from("test"),
    ///     max_gas: 10000000,
    ///     gas_price: Amount::from_str("1").unwrap(),
    ///     coins: Amount::from_str("1").unwrap(),
    ///     validity_start: Slot::new(2, 0),
    ///     validity_end: Slot::new(3, 0),
    ///     data: vec![1, 2, 3, 4]
    /// };
    /// let id: AsyncMessageId = message.compute_id();
    /// let mut serialized = Vec::new();
    /// let serializer = AsyncMessageIdSerializer::new();
    /// let deserializer = AsyncMessageIdDeserializer::new();
    /// serializer.serialize(&id, &mut serialized).unwrap();
    /// let (rest, id_deser) = deserializer.deserialize::<DeserializeError>(&serialized).unwrap();
    /// assert!(rest.is_empty());
    /// assert_eq!(id, id_deser);
    /// ```
    fn deserialize<'a, E: ParseError<&'a [u8]> + ContextError<&'a [u8]>>(
        &self,
        buffer: &'a [u8],
    ) -> IResult<&'a [u8], AsyncMessageId, E> {
        context(
            "Failed AsyncMessageId deserialization",
            tuple((
                |input| self.amount_deserializer.deserialize(input),
                |input| self.slot_deserializer.deserialize(input),
                |input| self.u64_deserializer.deserialize(input),
            )),
        )
        .map(|(amount, slot, index)| (std::cmp::Reverse(amount), slot, index))
        .parse(buffer)
    }
}

/// Structure defining an asynchronous smart contract message
#[derive(Debug, PartialEq, Eq, Clone, Serialize, Deserialize)]
pub struct AsyncMessage {
    /// Slot at which the message was emitted
    pub emission_slot: Slot,

    /// Index of the emitted message within the `emission_slot`.
    /// This is used for disambiguate the emission of multiple messages at the same slot.
    pub emission_index: u64,

    /// The address that sent the message
    pub sender: Address,

    /// The address towards which the message is being sent
    pub destination: Address,

    /// the handler function name within the destination address' bytecode
    pub handler: String,

    /// Maximum gas to use when processing the message
    pub max_gas: u64,

    /// Gas price to take into account when executing the message.
    /// `max_gas * gas_price` are burned by the sender when the message is sent.
    pub gas_price: Amount,

    /// Coins sent from the sender to the target address of the message.
    /// Those coins are spent by the sender address when the message is sent,
    /// and credited to the destination address when receiving the message.
    /// In case of failure or discard, those coins are reimbursed to the sender.
    pub coins: Amount,

    /// Slot at which the message starts being valid (bound included in the validity range)
    pub validity_start: Slot,

    /// Slot at which the message stops being valid (bound not included in the validity range)
    pub validity_end: Slot,

    /// Raw payload data of the message
    pub data: Vec<u8>,
}

impl AsyncMessage {
    /// Compute the ID of the message for use when choosing which operations to keep in priority (highest score) on pool overflow.
    /// For now, the formula is simply `score = (gas_price * max_gas, rev(emission_slot), rev(emission_index))`
    pub fn compute_id(&self) -> AsyncMessageId {
        (
            std::cmp::Reverse(self.gas_price.saturating_mul_u64(self.max_gas)),
            self.emission_slot,
            self.emission_index,
        )
    }
}

pub struct AsyncMessageSerializer {
    slot_serializer: SlotSerializer,
    amount_serializer: AmountSerializer,
    u64_serializer: U64VarIntSerializer,
    vec_u8_serializer: VecU8Serializer,
}

impl AsyncMessageSerializer {
    pub fn new() -> Self {
        Self {
            slot_serializer: SlotSerializer::new(),
            amount_serializer: AmountSerializer::new(),
            u64_serializer: U64VarIntSerializer::new(),
            vec_u8_serializer: VecU8Serializer::new(),
        }
    }
}

impl Default for AsyncMessageSerializer {
    fn default() -> Self {
        Self::new()
    }
}

impl Serializer<AsyncMessage> for AsyncMessageSerializer {
    /// ```
    /// use massa_async_pool::{AsyncMessage, AsyncMessageSerializer};
    /// use massa_models::{Address, Amount, Slot};
    /// use massa_serialization::Serializer;
    /// use std::str::FromStr;
    /// let message = AsyncMessage {
    ///     emission_slot: Slot::new(1, 0),
    ///     emission_index: 0,
    ///     sender:  Address::from_str("A12dG5xP1RDEB5ocdHkymNVvvSJmUL9BgHwCksDowqmGWxfpm93x").unwrap(),
    ///     destination: Address::from_str("A12htxRWiEm8jDJpJptr6cwEhWNcCSFWstN1MLSa96DDkVM9Y42G").unwrap(),
    ///     handler: String::from("test"),
    ///     max_gas: 10000000,
    ///     gas_price: Amount::from_str("1").unwrap(),
    ///     coins: Amount::from_str("1").unwrap(),
    ///     validity_start: Slot::new(2, 0),
    ///     validity_end: Slot::new(3, 0),
    ///     data: vec![1, 2, 3, 4]
    /// };
    /// let mut buffer = Vec::new();
    /// let message_serializer = AsyncMessageSerializer::new();
    /// message_serializer.serialize(&message, &mut buffer).unwrap();
    /// ```
    fn serialize(
        &self,
        value: &AsyncMessage,
        buffer: &mut Vec<u8>,
    ) -> Result<(), massa_serialization::SerializeError> {
        self.slot_serializer
            .serialize(&value.emission_slot, buffer)?;
        self.u64_serializer
            .serialize(&value.emission_index, buffer)?;
        buffer.extend(value.sender.to_bytes());
        buffer.extend(value.destination.to_bytes());

        let handler_bytes = value.handler.as_bytes();
        let handler_name_len: u8 = handler_bytes.len().try_into().map_err(|_| {
            SerializeError::GeneralError("could not convert handler name length to u8".into())
        })?;
        buffer.extend(&[handler_name_len]);
        buffer.extend(handler_bytes);

        self.u64_serializer.serialize(&value.max_gas, buffer)?;
        self.amount_serializer.serialize(&value.gas_price, buffer)?;
        self.amount_serializer.serialize(&value.coins, buffer)?;
        self.slot_serializer
            .serialize(&value.validity_start, buffer)?;
        self.slot_serializer
            .serialize(&value.validity_end, buffer)?;
        self.vec_u8_serializer.serialize(&value.data, buffer)?;
        Ok(())
    }
}

pub struct AsyncMessageDeserializer {
    slot_deserializer: SlotDeserializer,
    amount_deserializer: AmountDeserializer,
    u64_deserializer: U64VarIntDeserializer,
    vec_u8_deserializer: VecU8Deserializer,
    address_deserializer: AddressDeserializer,
}

impl AsyncMessageDeserializer {
    pub fn new() -> Self {
        Self {
            slot_deserializer: SlotDeserializer::new(
                (Included(0), Included(u64::MAX)),
<<<<<<< HEAD
                (Included(0), Excluded(thread_count)),
=======
                (Included(0), Included(THREAD_COUNT)),
>>>>>>> 4883e524
            ),
            amount_deserializer: AmountDeserializer::new(Included(0), Included(u64::MAX)),
            u64_deserializer: U64VarIntDeserializer::new(Included(0), Included(u64::MAX)),
            vec_u8_deserializer: VecU8Deserializer::new(Included(0), Included(u64::MAX)),
            address_deserializer: AddressDeserializer::new(),
        }
    }
}

impl Default for AsyncMessageDeserializer {
    fn default() -> Self {
        Self::new()
    }
}

impl Deserializer<AsyncMessage> for AsyncMessageDeserializer {
    /// ```
    /// use massa_async_pool::{AsyncMessage, AsyncMessageSerializer, AsyncMessageDeserializer};
    /// use massa_models::{Address, Amount, Slot};
    /// use massa_serialization::{Serializer, Deserializer, DeserializeError};
    /// use std::str::FromStr;
    /// let message = AsyncMessage {
    ///     emission_slot: Slot::new(1, 0),
    ///     emission_index: 0,
    ///     sender:  Address::from_str("A12dG5xP1RDEB5ocdHkymNVvvSJmUL9BgHwCksDowqmGWxfpm93x").unwrap(),
    ///     destination: Address::from_str("A12htxRWiEm8jDJpJptr6cwEhWNcCSFWstN1MLSa96DDkVM9Y42G").unwrap(),
    ///     handler: String::from("test"),
    ///     max_gas: 10000000,
    ///     gas_price: Amount::from_str("1").unwrap(),
    ///     coins: Amount::from_str("1").unwrap(),
    ///     validity_start: Slot::new(2, 0),
    ///     validity_end: Slot::new(3, 0),
    ///     data: vec![1, 2, 3, 4]
    /// };
    /// let message_serializer = AsyncMessageSerializer::new();
    /// let mut serialized = Vec::new();
    /// message_serializer.serialize(&message, &mut serialized).unwrap();
    /// let message_deserializer = AsyncMessageDeserializer::new();
    /// let (rest, message_deserialized) = message_deserializer.deserialize::<DeserializeError>(&serialized).unwrap();
    /// assert!(rest.is_empty());
    /// assert_eq!(message, message_deserialized);
    /// ```
    fn deserialize<'a, E: ParseError<&'a [u8]> + ContextError<&'a [u8]>>(
        &self,
        buffer: &'a [u8],
    ) -> IResult<&'a [u8], AsyncMessage, E> {
        context(
            "Failed AsyncMessage deserialization",
            tuple((
                context("Failed emission_slot deserialization", |input| {
                    self.slot_deserializer.deserialize(input)
                }),
                context("Failed emission_index deserialization", |input| {
                    self.u64_deserializer.deserialize(input)
                }),
                context("Failed sender deserialization", |input| {
                    self.address_deserializer.deserialize(input)
                }),
                context("Failed destination deserialization", |input| {
                    self.address_deserializer.deserialize(input)
                }),
                context("Failed handler deserialization", |input| {
                    let (rest, array) = length_data(|input: &'a [u8]| match input.first() {
                        Some(len) => Ok((&input[1..], *len)),
                        None => Err(nom::Err::Error(ParseError::from_error_kind(
                            input,
                            nom::error::ErrorKind::LengthValue,
                        ))),
                    })(input)?;
                    Ok((
                        rest,
                        String::from_utf8(array.to_vec()).map_err(|_| {
                            nom::Err::Error(ParseError::from_error_kind(
                                input,
                                nom::error::ErrorKind::Fail,
                            ))
                        })?,
                    ))
                }),
                context("Failed max_gas deserialization", |input| {
                    self.u64_deserializer.deserialize(input)
                }),
                context("Failed gas_price deserialization", |input| {
                    self.amount_deserializer.deserialize(input)
                }),
                context("Failed coins deserialization", |input| {
                    self.amount_deserializer.deserialize(input)
                }),
                context("Failed validity_start deserialization", |input| {
                    self.slot_deserializer.deserialize(input)
                }),
                context("Failed validity_end deserialization", |input| {
                    self.slot_deserializer.deserialize(input)
                }),
                context("Failed data deserialization", |input| {
                    self.vec_u8_deserializer.deserialize(input)
                }),
            )),
        )
        .map(
            |(
                emission_slot,
                emission_index,
                sender,
                destination,
                handler,
                max_gas,
                gas_price,
                coins,
                validity_start,
                validity_end,
                data,
            )| AsyncMessage {
                emission_slot,
                emission_index,
                sender,
                destination,
                handler,
                max_gas,
                gas_price,
                coins,
                validity_start,
                validity_end,
                data,
            },
        )
        .parse(buffer)
    }
}

#[cfg(test)]
mod tests {
    use massa_serialization::{DeserializeError, Deserializer, Serializer};

    use crate::{AsyncMessage, AsyncMessageDeserializer, AsyncMessageSerializer};
    use massa_models::{Address, Amount, Slot};
    use std::str::FromStr;

    #[test]
    fn bad_serialization_version() {
        let message = AsyncMessage {
            emission_slot: Slot::new(1, 2),
            emission_index: 0,
            sender: Address::from_str("A12dG5xP1RDEB5ocdHkymNVvvSJmUL9BgHwCksDowqmGWxfpm93x")
                .unwrap(),
            destination: Address::from_str("A12htxRWiEm8jDJpJptr6cwEhWNcCSFWstN1MLSa96DDkVM9Y42G")
                .unwrap(),
            handler: String::from("test"),
            max_gas: 10000000,
            gas_price: Amount::from_str("1").unwrap(),
            coins: Amount::from_str("1").unwrap(),
            validity_start: Slot::new(2, 0),
            validity_end: Slot::new(3, 0),
            data: vec![1, 2, 3, 4],
        };
        let message_serializer = AsyncMessageSerializer::new();
        let mut serialized = Vec::new();
        message_serializer
            .serialize(&message, &mut serialized)
            .unwrap();
        let message_deserializer = AsyncMessageDeserializer::new();
        serialized[1] = 50;
        message_deserializer
            .deserialize::<DeserializeError>(&serialized)
            .unwrap_err();
    }
}<|MERGE_RESOLUTION|>--- conflicted
+++ resolved
@@ -94,14 +94,7 @@
             amount_deserializer: AmountDeserializer::new(Included(u64::MIN), Included(u64::MAX)),
             slot_deserializer: SlotDeserializer::new(
                 (Included(u64::MIN), Included(u64::MAX)),
-<<<<<<< HEAD
-                #[cfg(feature = "sandbox")]
-                (Included(0), Excluded(*THREAD_COUNT)),
-                #[cfg(not(feature = "sandbox"))]
                 (Included(0), Excluded(THREAD_COUNT)),
-=======
-                (Included(0), Included(THREAD_COUNT)),
->>>>>>> 4883e524
             ),
             u64_deserializer: U64VarIntDeserializer::new(Included(u64::MIN), Included(u64::MAX)),
         }
@@ -306,26 +299,10 @@
         Self {
             slot_deserializer: SlotDeserializer::new(
                 (Included(0), Included(u64::MAX)),
-<<<<<<< HEAD
-                (Included(0), Excluded(thread_count)),
-=======
-                (Included(0), Included(THREAD_COUNT)),
->>>>>>> 4883e524
+                (Included(0), Excluded(THREAD_COUNT)),
             ),
             amount_deserializer: AmountDeserializer::new(Included(0), Included(u64::MAX)),
-            u64_deserializer: U64VarIntDeserializer::new(Included(0), Included(u64::MAX)),
-            vec_u8_deserializer: VecU8Deserializer::new(Included(0), Included(u64::MAX)),
-            address_deserializer: AddressDeserializer::new(),
-        }
-    }
-}
-
-impl Default for AsyncMessageDeserializer {
-    fn default() -> Self {
         Self::new()
-    }
-}
-
 impl Deserializer<AsyncMessage> for AsyncMessageDeserializer {
     /// ```
     /// use massa_async_pool::{AsyncMessage, AsyncMessageSerializer, AsyncMessageDeserializer};
