--- conflicted
+++ resolved
@@ -1,8 +1,21 @@
+use std::collections::{BTreeMap, VecDeque};
+
 use massa_models::Slot;
 
 use crate::{PoSChanges, PoSFinalState};
 
 impl PoSFinalState {
+    /// Create a PoSFinalState
+    pub fn new() -> Self {
+        PoSFinalState {
+            cycle_history: VecDeque::default(),
+            last_final_slot: Slot {
+                period: 0,
+                thread: 0,
+            },
+            deferred_credits: BTreeMap::default(),
+        }
+    }
     /// Finalizes changes at a slot S (cycle C):
     ///
     /// set self.last_final_slot = C
@@ -20,9 +33,5 @@
     /// if slot S was the last of cycle C:
     ///     set complete=true for cycle C in the history
     ///     compute the seed hash and notifies the PoSDrawer for cycle C+3
-<<<<<<< HEAD
     pub fn apply_changes(&mut self, _changes: &PoSChanges, _slot: Slot) {}
-=======
-    pub fn settle_slot(&mut self, _slot: Slot, _changes: &PoSChanges) {}
->>>>>>> fedff594
 }