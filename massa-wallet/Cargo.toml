--- conflicted
+++ resolved
@@ -3,27 +3,12 @@
 version = "0.26.0"
 edition = "2021"
 
+# See more keys and their definitions at https://doc.rust-lang.org/cargo/reference/manifest.html
+
 [features]
 testing = ["tempfile", "massa_models/testing"]
 
 [dependencies]
-<<<<<<< HEAD
-displaydoc = "0.2"
-serde = { version = "1.0", features = ["derive"] }
-serde_yaml = "0.9"
-serde_qs = "0.11"
-thiserror = "1.0"
-tempfile = { version = "3.3", optional = true } # use with testing feature
-
-# custom modules
-massa_cipher = { path = "../massa-cipher" }
-massa_hash = { path = "../massa-hash" }
-massa_models = { path = "../massa-models" }
-massa_signature = { path = "../massa-signature" }
-
-[features]
-testing = ["tempfile", "massa_models/testing"]
-=======
 displaydoc = {workspace = true}
 serde = {workspace = true, "features" = ["derive"]}
 serde_json = {workspace = true}   # BOM UPGRADE     Revert to "1.0" if problem
@@ -33,5 +18,4 @@
 massa_cipher = {workspace = true}
 massa_hash = {workspace = true}
 massa_models = {workspace = true}
-massa_signature = {workspace = true}
->>>>>>> 6d4500f7
+massa_signature = {workspace = true}