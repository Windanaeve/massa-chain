--- conflicted
+++ resolved
@@ -3,6 +3,7 @@
 
 use crate::{MassaRpcServer, Public, RpcServer, StopHandle, Value, API};
 use async_trait::async_trait;
+use itertools::{izip, Itertools};
 use jsonrpsee::core::{Error as JsonRpseeError, RpcResult};
 use massa_api_exports::{
     address::AddressInfo,
@@ -23,21 +24,9 @@
 use massa_execution_exports::{
     ExecutionController, ExecutionStackElement, ReadOnlyExecutionRequest, ReadOnlyExecutionTarget,
 };
+use massa_models::datastore::DatastoreDeserializer;
 use massa_models::operation::OperationDeserializer;
 use massa_models::secure_share::SecureShareDeserializer;
-use massa_models::{
-    block::{Block, BlockGraphStatus},
-    endorsement::SecureShareEndorsement,
-    error::ModelsError,
-    operation::SecureShareOperation,
-    timeslots,
-};
-use massa_pos_exports::SelectorController;
-use massa_protocol_exports::{PeerConnectionType, ProtocolConfig, ProtocolController};
-use massa_serialization::{DeserializeError, Deserializer};
-
-use itertools::{izip, Itertools};
-use massa_models::datastore::DatastoreDeserializer;
 use massa_models::{
     address::Address,
     block_id::BlockId,
@@ -54,11 +43,18 @@
     timeslots::{get_latest_block_slot_at_timestamp, time_range_to_slot_range},
     version::Version,
 };
+use massa_models::{
+    block::{Block, BlockGraphStatus},
+    endorsement::SecureShareEndorsement,
+    error::ModelsError,
+    operation::SecureShareOperation,
+    timeslots,
+};
 use massa_pool_exports::PoolController;
-<<<<<<< HEAD
-=======
-use massa_signature::{KeyPair, PublicKey, PUBLIC_KEY_SIZE_BYTES};
->>>>>>> a5df614e
+use massa_pos_exports::SelectorController;
+use massa_protocol_exports::{PeerConnectionType, ProtocolConfig, ProtocolController};
+use massa_serialization::{DeserializeError, Deserializer};
+use massa_signature::{PublicKey, PUBLIC_KEY_DESER_SIZE};
 use massa_storage::Storage;
 use massa_time::MassaTime;
 use massa_versioning::{
@@ -389,7 +385,7 @@
                 (
                     NodeId::new(
                         PublicKey::from_bytes(
-                            id.to_bytes()[..PUBLIC_KEY_SIZE_BYTES].try_into().unwrap(),
+                            id.to_bytes()[..PUBLIC_KEY_DESER_SIZE].try_into().unwrap(),
                         )
                         .unwrap(),
                     ),
