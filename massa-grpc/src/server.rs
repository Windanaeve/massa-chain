--- conflicted
+++ resolved
@@ -109,8 +109,6 @@
             info!("gRPC mTLS enabled");
         }
 
-<<<<<<< HEAD
-=======
         let reflection_service_opt = if config.enable_reflection {
             let reflection_service = tonic_reflection::server::Builder::configure()
                 .register_encoded_file_descriptor_set(FILE_DESCRIPTOR_SET)
@@ -121,7 +119,6 @@
             None
         };
 
->>>>>>> 5b0654fb
         let health_service_opt = if config.enable_health {
             let (mut health_reporter, health_service) = tonic_health::server::health_reporter();
             health_reporter
