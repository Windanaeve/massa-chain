--- conflicted
+++ resolved
@@ -4,26 +4,6 @@
 authors = ["Massa Labs <info@massa.net>"]
 edition = "2021"
 
-<<<<<<< HEAD
-[dependencies]
-displaydoc = "0.2"
-serde = { version = "1.0", features = ["derive"] }
-serde_json = "1.0"
-tempfile = { version = "3.3", optional = true }    # use with testing feature
-thiserror = "1.0"
-nom = "=7.1"
-num_enum = "0.5.10"
-
-# custom modules
-massa-proto-rs = { git = "https://github.com/massalabs/massa-proto-rs", branch = "feature/Improve_ABI_types_in_wasmv1", features = ["tonic"]}
-massa_hash = { path = "../massa-hash" }
-massa_models = { path = "../massa-models" }
-massa_serialization = { path = "../massa-serialization" }
-massa_db_exports = { path = "../massa-db-exports" }
-
-# for more information on what are the following features used for, see the cargo.toml at workspace level
-=======
->>>>>>> 7e7e296e
 [features]
 testing = ["tempfile", "massa_models/testing"]
 
