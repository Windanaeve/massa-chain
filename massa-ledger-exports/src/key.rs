--- conflicted
+++ resolved
@@ -2,13 +2,9 @@
     address::{Address, AddressDeserializer, AddressSerializer},
     serialization::{VecU8Deserializer, VecU8Serializer},
 };
-<<<<<<< HEAD
 use massa_serialization::{
     Deserializer, SerializeError, Serializer, U64VarIntDeserializer, U64VarIntSerializer,
 };
-=======
-use massa_serialization::{Deserializer, SerializeError, Serializer};
->>>>>>> 69b26003
 use nom::error::{ContextError, ParseError};
 use num_enum::{IntoPrimitive, TryFromPrimitive};
 use std::ops::Bound::Included;
@@ -43,10 +39,11 @@
     // The datastore key length is useful when transfering multiple keys, like in packets,
     // but isn't when storing a datastore key in the ledger.
     with_datastore_key_length: bool,
-<<<<<<< HEAD
 }
 
 impl KeyTypeSerializer {
+    /// Creates a new KeyTypeSerializer.
+    /// `with_datastore_key_length` if true, the datastore key is serialized with its length.
     pub fn new(with_datastore_key_length: bool) -> Self {
         Self {
             vec_u8_serializer: VecU8Serializer::new(),
@@ -81,6 +78,9 @@
 }
 
 impl KeyTypeDeserializer {
+    /// Creates a new KeyTypeDeserializer.
+    /// `max_datastore_key_length` is the maximum length of a datastore key.
+    /// `with_datastore_key_length` if true, the datastore key is deserialized with its length.
     pub fn new(max_datastore_key_length: u8, with_datastore_key_length: bool) -> Self {
         Self {
             vec_u8_deserializer: VecU8Deserializer::new(
@@ -133,20 +133,6 @@
     }
 }
 
-=======
-}
-
-impl KeyTypeSerializer {
-    /// Creates a new KeyTypeSerializer.
-    /// `with_datastore_key_length` if true, the datastore key is serialized with its length.
-    pub fn new(with_datastore_key_length: bool) -> Self {
-        Self {
-            vec_u8_serializer: VecU8Serializer::new(),
-            with_datastore_key_length,
-        }
-    }
-}
-
 impl Serializer<KeyType> for KeyTypeSerializer {
     fn serialize(&self, value: &KeyType, buffer: &mut Vec<u8>) -> Result<(), SerializeError> {
         match value {
@@ -173,9 +159,6 @@
 }
 
 impl KeyTypeDeserializer {
-    /// Creates a new KeyTypeDeserializer.
-    /// `max_datastore_key_length` is the maximum length of a datastore key.
-    /// `with_datastore_key_length` if true, the datastore key is deserialized with its length.
     pub fn new(max_datastore_key_length: u8, with_datastore_key_length: bool) -> Self {
         Self {
             vec_u8_deserializer: VecU8Deserializer::new(
@@ -228,7 +211,6 @@
     }
 }
 
->>>>>>> 69b26003
 pub fn datastore_prefix_from_address(address: &Address) -> Vec<u8> {
     let mut prefix = Vec::new();
     AddressSerializer::new()
@@ -243,26 +225,17 @@
 pub struct KeySerializer {
     address_serializer: AddressSerializer,
     key_type_serializer: KeyTypeSerializer,
-<<<<<<< HEAD
     version_byte_serializer: U64VarIntSerializer,
-=======
->>>>>>> 69b26003
 }
 
 impl KeySerializer {
     /// Creates a new `KeySerializer`
-<<<<<<< HEAD
-=======
     /// `with_datastore_key_length` if true, the datastore key is serialized with its length.
->>>>>>> 69b26003
     pub fn new(with_datastore_key_length: bool) -> Self {
         Self {
             address_serializer: AddressSerializer::new(),
             key_type_serializer: KeyTypeSerializer::new(with_datastore_key_length),
-<<<<<<< HEAD
             version_byte_serializer: U64VarIntSerializer::new(),
-=======
->>>>>>> 69b26003
         }
     }
 }
@@ -279,17 +252,11 @@
     /// let address = Address::from_str("AU12dG5xP1RDEB5ocdHkymNVvvSJmUL9BgHwCksDowqmGWxfpm93x").unwrap();
     /// let store_key = Hash::compute_from(b"test");
     /// let mut key = Key::new(&address, KeyType::DATASTORE(store_key.into_bytes().to_vec()));
-<<<<<<< HEAD
-    /// KeySerializer::new().serialize(&key, &mut serialized).unwrap();
+    /// KeySerializer::new(true).serialize(&key, &mut serialized).unwrap();
     /// ```
     fn serialize(&self, value: &Key, buffer: &mut Vec<u8>) -> Result<(), SerializeError> {
         self.version_byte_serializer
             .serialize(&KEY_VERSION, buffer)?;
-=======
-    /// KeySerializer::new(true).serialize(&key, &mut serialized).unwrap();
-    /// ```
-    fn serialize(&self, value: &Key, buffer: &mut Vec<u8>) -> Result<(), SerializeError> {
->>>>>>> 69b26003
         self.address_serializer.serialize(&value.address, buffer)?;
         self.key_type_serializer
             .serialize(&value.key_type, buffer)?;
@@ -303,19 +270,13 @@
 pub struct KeyDeserializer {
     address_deserializer: AddressDeserializer,
     key_type_deserializer: KeyTypeDeserializer,
-<<<<<<< HEAD
     version_byte_deserializer: U64VarIntDeserializer,
-=======
->>>>>>> 69b26003
 }
 
 impl KeyDeserializer {
     /// Creates a new `KeyDeserializer`
-<<<<<<< HEAD
-=======
     /// `max_datastore_key_length` is the maximum length of a datastore key.
     /// `with_datastore_key_length` if true, the datastore key is deserialized with its length.
->>>>>>> 69b26003
     pub fn new(max_datastore_key_length: u8, with_datastore_key_length: bool) -> Self {
         Self {
             address_deserializer: AddressDeserializer::new(),
@@ -328,10 +289,6 @@
     }
 }
 
-<<<<<<< HEAD
-// TODO: deserialize keys into a rust type
-=======
->>>>>>> 69b26003
 impl Deserializer<Key> for KeyDeserializer {
     /// ## Example
     /// ```
@@ -346,25 +303,15 @@
     ///
     /// let mut key = Key::new(&address, KeyType::DATASTORE(store_key.into_bytes().to_vec()));
     /// let mut serialized = Vec::new();
-<<<<<<< HEAD
-    /// KeySerializer::new().serialize(&key, &mut serialized).unwrap();
-    /// let (rest, key_deser) = KeyDeserializer::new(255).deserialize::<DeserializeError>(&serialized).unwrap();
-=======
     /// KeySerializer::new(true).serialize(&key, &mut serialized).unwrap();
     /// let (rest, key_deser) = KeyDeserializer::new(255, true).deserialize::<DeserializeError>(&serialized).unwrap();
->>>>>>> 69b26003
     /// assert!(rest.is_empty());
     /// assert_eq!(key_deser, key);
     ///
     /// let mut key = Key::new(&address, KeyType::BALANCE);
     /// let mut serialized = Vec::new();
-<<<<<<< HEAD
-    /// KeySerializer::new().serialize(&key, &mut serialized).unwrap();
-    /// let (rest, key_deser) = KeyDeserializer::new(255).deserialize::<DeserializeError>(&serialized).unwrap();
-=======
     /// KeySerializer::new(true).serialize(&key, &mut serialized).unwrap();
     /// let (rest, key_deser) = KeyDeserializer::new(255, true).deserialize::<DeserializeError>(&serialized).unwrap();
->>>>>>> 69b26003
     /// assert!(rest.is_empty());
     /// assert_eq!(key_deser, key);
     /// ```
@@ -372,12 +319,8 @@
         &self,
         buffer: &'a [u8],
     ) -> nom::IResult<&'a [u8], Key, E> {
-<<<<<<< HEAD
         let (rest, _version) = self.version_byte_deserializer.deserialize(buffer)?;
         let (rest, address) = self.address_deserializer.deserialize(rest)?;
-=======
-        let (rest, address) = self.address_deserializer.deserialize(buffer)?;
->>>>>>> 69b26003
         let (rest, key_type) = self.key_type_deserializer.deserialize(rest)?;
 
         Ok((rest, Key { address, key_type }))
