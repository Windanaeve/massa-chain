//! Copyright (c) 2022 MASSA LABS <info@massa.net>

//! This file defines tools to test the final state bootstrap

use std::{collections::VecDeque, sync::Arc};

use massa_async_pool::AsyncPool;
use massa_executed_ops::{ExecutedDenunciations, ExecutedOps};
use massa_hash::{Hash, HASH_SIZE_BYTES};
use massa_ledger_exports::LedgerController;
use massa_models::slot::Slot;
use massa_pos_exports::PoSFinalState;
use parking_lot::RwLock;
use rocksdb::DB;

use crate::{FinalState, FinalStateConfig, StateChanges};

/// Create a `FinalState` from pre-set values
pub fn create_final_state(
    config: FinalStateConfig,
    slot: Slot,
    ledger: Box<dyn LedgerController>,
    async_pool: AsyncPool,
    changes_history: VecDeque<(Slot, StateChanges)>,
    pos_state: PoSFinalState,
    executed_ops: ExecutedOps,
<<<<<<< HEAD
    rocks_db: Arc<RwLock<DB>>,
=======
    processed_denunciations: ExecutedDenunciations,
>>>>>>> 2273979d
) -> FinalState {
    FinalState {
        config,
        slot,
        ledger,
        async_pool,
        changes_history,
        pos_state,
        executed_ops,
        executed_denunciations: processed_denunciations,
        final_state_hash: Hash::from_bytes(&[0; HASH_SIZE_BYTES]),
        last_start_period: 0,
        rocks_db,
    }
}

/// asserts that two `FinalState` are equal
pub fn assert_eq_final_state(v1: &FinalState, v2: &FinalState) {
    // compare slot
    assert_eq!(v1.slot, v2.slot, "final slot mismatch");

    // compare final state
    massa_ledger_worker::test_exports::assert_eq_ledger(&*v1.ledger, &*v2.ledger);
    massa_async_pool::test_exports::assert_eq_async_pool_bootstrap_state(
        &v1.async_pool,
        &v2.async_pool,
    );
    massa_pos_exports::test_exports::assert_eq_pos_state(&v1.pos_state, &v2.pos_state);
    assert_eq!(
        v1.executed_ops.ops.len(),
        v2.executed_ops.ops.len(),
        "executed_ops.ops lenght mismatch"
    );
    assert_eq!(
        v1.executed_ops.ops, v2.executed_ops.ops,
        "executed_ops.ops mismatch"
    );
    assert_eq!(
        v1.executed_ops.sorted_ops, v2.executed_ops.sorted_ops,
        "executed_ops.sorted_ops mismatch"
    );
}

/// asserts that two `FinalState` hashes are equal
pub fn assert_eq_final_state_hash(v1: &FinalState, v2: &FinalState) {
    assert_eq!(
        v1.ledger.get_ledger_hash(),
        v2.ledger.get_ledger_hash(),
        "ledger hash mismatch"
    );
    assert_eq!(
        v1.async_pool.get_hash(),
        v2.async_pool.get_hash(),
        "async pool hash mismatch"
    );
    assert_eq!(
        v1.pos_state.deferred_credits.get_hash(),
        v2.pos_state.deferred_credits.get_hash(),
        "deferred credits hash mismatch"
    );
    for (cycle1, cycle2) in v1
        .pos_state
        .cycle_history
        .iter()
        .zip(v2.pos_state.cycle_history.iter())
    {
        assert_eq!(
            cycle1.roll_counts_hash, cycle2.roll_counts_hash,
            "cycle ({}) roll_counts_hash mismatch",
            cycle1.cycle
        );
        assert_eq!(
            cycle1.production_stats_hash, cycle2.production_stats_hash,
            "cycle ({}) roll_counts_hash mismatch",
            cycle1.cycle
        );
        assert_eq!(
            cycle1.cycle_global_hash, cycle2.cycle_global_hash,
            "cycle ({}) global_hash mismatch",
            cycle1.cycle
        );
    }
    assert_eq!(
        v1.executed_ops.hash, v2.executed_ops.hash,
        "executed ops hash mismatch"
    );
}<|MERGE_RESOLUTION|>--- conflicted
+++ resolved
@@ -24,11 +24,8 @@
     changes_history: VecDeque<(Slot, StateChanges)>,
     pos_state: PoSFinalState,
     executed_ops: ExecutedOps,
-<<<<<<< HEAD
+    processed_denunciations: ExecutedDenunciations,
     rocks_db: Arc<RwLock<DB>>,
-=======
-    processed_denunciations: ExecutedDenunciations,
->>>>>>> 2273979d
 ) -> FinalState {
     FinalState {
         config,
