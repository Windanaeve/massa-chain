// Copyright (c) 2022 MASSA LABS <info@massa.net>

#![doc = include_str!("../../README.md")]
#![warn(missing_docs)]
#![warn(unused_crate_dependencies)]
#![feature(ip)]
extern crate massa_logging;

#[cfg(feature = "op_spammer")]
use crate::operation_injector::start_operation_injector;
use crate::settings::SETTINGS;

use crossbeam_channel::TryRecvError;
use ctrlc as _;
use dialoguer::Password;
use massa_api::{ApiServer, ApiV2, Private, Public, RpcServer, StopHandle, API};
use massa_api_exports::config::APIConfig;
use massa_async_pool::AsyncPoolConfig;
use massa_bootstrap::BootstrapError;
use massa_bootstrap::{
    get_state, start_bootstrap_server, BootstrapConfig, BootstrapManager, BootstrapTcpListener,
    DefaultConnector,
};
use massa_channel::receiver::MassaReceiver;
use massa_channel::MassaChannel;
use massa_consensus_exports::events::ConsensusEvent;
use massa_consensus_exports::{ConsensusChannels, ConsensusConfig, ConsensusManager};
use massa_consensus_worker::start_consensus_worker;
use massa_db_exports::{MassaDBConfig, MassaDBController};
use massa_db_worker::MassaDB;
use massa_executed_ops::{ExecutedDenunciationsConfig, ExecutedOpsConfig};
use massa_execution_exports::{
    ExecutionChannels, ExecutionConfig, ExecutionManager, GasCosts, StorageCostsConstants,
};
use massa_execution_worker::start_execution_worker;
use massa_factory_exports::{FactoryChannels, FactoryConfig, FactoryManager};
use massa_factory_worker::start_factory;
use massa_final_state::{FinalState, FinalStateConfig};
use massa_grpc::config::GrpcConfig;
use massa_grpc::server::MassaGrpc;
use massa_ledger_exports::LedgerConfig;
use massa_ledger_worker::FinalLedger;
use massa_logging::massa_trace;
use massa_metrics::{MassaMetrics, MetricsStopper};
use massa_models::address::Address;
use massa_models::config::constants::{
    BLOCK_REWARD, BOOTSTRAP_RANDOMNESS_SIZE_BYTES, CHANNEL_SIZE, CONSENSUS_BOOTSTRAP_PART_SIZE,
    DELTA_F0, DENUNCIATION_EXPIRE_PERIODS, ENDORSEMENT_COUNT, END_TIMESTAMP, GENESIS_KEY,
    GENESIS_TIMESTAMP, INITIAL_DRAW_SEED, LEDGER_COST_PER_BYTE, LEDGER_ENTRY_BASE_COST,
    LEDGER_ENTRY_DATASTORE_BASE_SIZE, MAX_ADVERTISE_LENGTH, MAX_ASK_BLOCKS_PER_MESSAGE,
    MAX_ASYNC_GAS, MAX_ASYNC_MESSAGE_DATA, MAX_ASYNC_POOL_LENGTH, MAX_BLOCK_SIZE,
    MAX_BOOTSTRAP_ASYNC_POOL_CHANGES, MAX_BOOTSTRAP_BLOCKS, MAX_BOOTSTRAP_ERROR_LENGTH,
    MAX_BYTECODE_LENGTH, MAX_CONSENSUS_BLOCKS_IDS, MAX_DATASTORE_ENTRY_COUNT,
    MAX_DATASTORE_KEY_LENGTH, MAX_DATASTORE_VALUE_LENGTH, MAX_DEFERRED_CREDITS_LENGTH,
    MAX_DENUNCIATIONS_PER_BLOCK_HEADER, MAX_DENUNCIATION_CHANGES_LENGTH,
    MAX_ENDORSEMENTS_PER_MESSAGE, MAX_EXECUTED_OPS_CHANGES_LENGTH, MAX_EXECUTED_OPS_LENGTH,
    MAX_FUNCTION_NAME_LENGTH, MAX_GAS_PER_BLOCK, MAX_LEDGER_CHANGES_COUNT, MAX_LISTENERS_PER_PEER,
    MAX_OPERATIONS_PER_BLOCK, MAX_OPERATIONS_PER_MESSAGE, MAX_OPERATION_DATASTORE_ENTRY_COUNT,
    MAX_OPERATION_DATASTORE_KEY_LENGTH, MAX_OPERATION_DATASTORE_VALUE_LENGTH,
    MAX_OPERATION_STORAGE_TIME, MAX_PARAMETERS_SIZE, MAX_PEERS_IN_ANNOUNCEMENT_LIST,
    MAX_PRODUCTION_STATS_LENGTH, MAX_ROLLS_COUNT_LENGTH, MAX_SIZE_CHANNEL_COMMANDS_CONNECTIVITY,
    MAX_SIZE_CHANNEL_COMMANDS_PEERS, MAX_SIZE_CHANNEL_COMMANDS_PEER_TESTERS,
    MAX_SIZE_CHANNEL_COMMANDS_PROPAGATION_BLOCKS,
    MAX_SIZE_CHANNEL_COMMANDS_PROPAGATION_ENDORSEMENTS,
    MAX_SIZE_CHANNEL_COMMANDS_PROPAGATION_OPERATIONS, MAX_SIZE_CHANNEL_COMMANDS_RETRIEVAL_BLOCKS,
    MAX_SIZE_CHANNEL_COMMANDS_RETRIEVAL_ENDORSEMENTS,
    MAX_SIZE_CHANNEL_COMMANDS_RETRIEVAL_OPERATIONS, MAX_SIZE_CHANNEL_NETWORK_TO_BLOCK_HANDLER,
    MAX_SIZE_CHANNEL_NETWORK_TO_ENDORSEMENT_HANDLER, MAX_SIZE_CHANNEL_NETWORK_TO_OPERATION_HANDLER,
    MAX_SIZE_CHANNEL_NETWORK_TO_PEER_HANDLER, MIP_STORE_STATS_BLOCK_CONSIDERED,
    MIP_STORE_STATS_COUNTERS_MAX, OPERATION_VALIDITY_PERIODS, PERIODS_PER_CYCLE,
    POS_MISS_RATE_DEACTIVATION_THRESHOLD, POS_SAVED_CYCLES, PROTOCOL_CONTROLLER_CHANNEL_SIZE,
    PROTOCOL_EVENT_CHANNEL_SIZE, ROLL_COUNT_TO_SLASH_ON_DENUNCIATION, ROLL_PRICE,
    SELECTOR_DRAW_CACHE_SIZE, T0, THREAD_COUNT, VERSION,
};
use massa_models::config::{
    MAX_BOOTSTRAPPED_NEW_ELEMENTS, MAX_MESSAGE_SIZE, POOL_CONTROLLER_DENUNCIATIONS_CHANNEL_SIZE,
    POOL_CONTROLLER_ENDORSEMENTS_CHANNEL_SIZE, POOL_CONTROLLER_OPERATIONS_CHANNEL_SIZE,
};
use massa_models::slot::Slot;
use massa_pool_exports::{PoolChannels, PoolConfig, PoolManager};
use massa_pool_worker::start_pool_controller;
use massa_pos_exports::{PoSConfig, SelectorConfig, SelectorManager};
use massa_pos_worker::start_selector_worker;
use massa_protocol_exports::{ProtocolConfig, ProtocolManager};
use massa_protocol_worker::{create_protocol_controller, start_protocol_controller};
use massa_storage::Storage;
use massa_time::MassaTime;
use massa_versioning::mips::MIP_LIST;
use massa_versioning::versioning::{MipStatsConfig, MipStore};
use massa_wallet::Wallet;
use parking_lot::RwLock;
use peernet::transports::TransportType;
use std::collections::HashMap;
use std::path::PathBuf;
use std::sync::atomic::{AtomicUsize, Ordering};
use std::sync::{Condvar, Mutex};
use std::thread::sleep;
use std::time::Duration;
use std::{path::Path, process, sync::Arc};
use structopt::StructOpt;
use tokio::signal;
use tokio::sync::{broadcast, mpsc};
use tracing::{error, info, warn};
use tracing_subscriber::filter::{filter_fn, LevelFilter};

#[cfg(feature = "op_spammer")]
mod operation_injector;
mod settings;

async fn launch(
    args: &Args,
    node_wallet: Arc<RwLock<Wallet>>,
    sig_int_toggled: Arc<(Mutex<bool>, Condvar)>,
) -> (
    MassaReceiver<ConsensusEvent>,
    Option<BootstrapManager>,
    Box<dyn ConsensusManager>,
    Box<dyn ExecutionManager>,
    Box<dyn SelectorManager>,
    Box<dyn PoolManager>,
    Box<dyn ProtocolManager>,
    Box<dyn FactoryManager>,
    mpsc::Receiver<()>,
    StopHandle,
    StopHandle,
    StopHandle,
    Option<massa_grpc::server::StopHandle>,
    MetricsStopper,
) {
    info!("Node version : {}", *VERSION);
    let now = MassaTime::now().expect("could not get now time");
    // Do not start if genesis is in the future. This is meant to prevent nodes
    // from desync if the bootstrap nodes keep a previous ledger
    #[cfg(all(not(feature = "sandbox"), not(feature = "bootstrap_server")))]
    {
        if *GENESIS_TIMESTAMP > now {
            let (days, hours, mins, secs) = GENESIS_TIMESTAMP
                .saturating_sub(now)
                .days_hours_mins_secs()
                .unwrap();
            panic!(
                "This episode has not started yet, please wait {} days, {} hours, {} minutes, {} seconds for genesis",
                days, hours, mins, secs,
            )
        }
    }

    if let Some(end) = *END_TIMESTAMP {
        if now > end {
            panic!("This episode has come to an end, please get the latest testnet node version to continue");
        }
    }

    use massa_models::config::constants::DOWNTIME_END_TIMESTAMP;
    use massa_models::config::constants::DOWNTIME_START_TIMESTAMP;

    // Simulate downtime
    // last_start_period should be set to trigger after the DOWNTIME_END_TIMESTAMP
    #[cfg(not(feature = "bootstrap_server"))]
    if now >= DOWNTIME_START_TIMESTAMP && now <= DOWNTIME_END_TIMESTAMP {
        let (days, hours, mins, secs) = DOWNTIME_END_TIMESTAMP
            .saturating_sub(now)
            .days_hours_mins_secs()
            .unwrap();

        if let Ok(Some(end_period)) = massa_models::timeslots::get_latest_block_slot_at_timestamp(
            THREAD_COUNT,
            T0,
            *GENESIS_TIMESTAMP,
            DOWNTIME_END_TIMESTAMP,
        ) {
            panic!(
                "We are in downtime! {} days, {} hours, {} minutes, {} seconds remaining to the end of the downtime. Downtime end period: {}",
                days, hours, mins, secs, end_period.period
            );
        }

        panic!(
            "We are in downtime! {} days, {} hours, {} minutes, {} seconds remaining to the end of the downtime",
            days, hours, mins, secs,
        );
    }

    // Storage shared by multiple components.
    let shared_storage: Storage = Storage::create_root();

    // init final state
    let ledger_config = LedgerConfig {
        thread_count: THREAD_COUNT,
        initial_ledger_path: SETTINGS.ledger.initial_ledger_path.clone(),
        disk_ledger_path: SETTINGS.ledger.disk_ledger_path.clone(),
        max_key_length: MAX_DATASTORE_KEY_LENGTH,
        max_datastore_value_length: MAX_DATASTORE_VALUE_LENGTH,
    };
    let async_pool_config = AsyncPoolConfig {
        max_length: MAX_ASYNC_POOL_LENGTH,
        thread_count: THREAD_COUNT,
        max_async_message_data: MAX_ASYNC_MESSAGE_DATA,
        max_key_length: MAX_DATASTORE_KEY_LENGTH as u32,
    };
    let pos_config = PoSConfig {
        periods_per_cycle: PERIODS_PER_CYCLE,
        thread_count: THREAD_COUNT,
        cycle_history_length: POS_SAVED_CYCLES,
        max_rolls_length: MAX_ROLLS_COUNT_LENGTH,
        max_production_stats_length: MAX_PRODUCTION_STATS_LENGTH,
        max_credit_length: MAX_DEFERRED_CREDITS_LENGTH,
    };
    let executed_ops_config = ExecutedOpsConfig {
        thread_count: THREAD_COUNT,
    };
    let executed_denunciations_config = ExecutedDenunciationsConfig {
        denunciation_expire_periods: DENUNCIATION_EXPIRE_PERIODS,
        thread_count: THREAD_COUNT,
        endorsement_count: ENDORSEMENT_COUNT,
    };
    let final_state_config = FinalStateConfig {
        ledger_config: ledger_config.clone(),
        async_pool_config,
        pos_config,
        executed_ops_config,
        executed_denunciations_config,
        final_history_length: SETTINGS.ledger.final_history_length,
        thread_count: THREAD_COUNT,
        periods_per_cycle: PERIODS_PER_CYCLE,
        initial_seed_string: INITIAL_DRAW_SEED.into(),
        initial_rolls_path: SETTINGS.selector.initial_rolls_path.clone(),
        endorsement_count: ENDORSEMENT_COUNT,
        max_executed_denunciations_length: MAX_DENUNCIATION_CHANGES_LENGTH,
        max_denunciations_per_block_header: MAX_DENUNCIATIONS_PER_BLOCK_HEADER,
        t0: T0,
        genesis_timestamp: *GENESIS_TIMESTAMP,
    };

    // Start massa metrics
    let (massa_metrics, metrics_stopper) = MassaMetrics::new(
        SETTINGS.metrics.enabled,
        SETTINGS.metrics.bind,
        THREAD_COUNT,
        SETTINGS.metrics.tick_delay.to_duration(),
    );

    // Remove current disk ledger if there is one and we don't want to restart from snapshot
    // NOTE: this is temporary, since we cannot currently handle bootstrap from remaining ledger
    if args.keep_ledger || args.restart_from_snapshot_at_period.is_some() {
        info!("Loading old ledger for next episode");
    } else {
        if SETTINGS.ledger.disk_ledger_path.exists() {
            std::fs::remove_dir_all(SETTINGS.ledger.disk_ledger_path.clone())
                .expect("disk ledger delete failed");
        }
        if SETTINGS.execution.hd_cache_path.exists() {
            std::fs::remove_dir_all(SETTINGS.execution.hd_cache_path.clone())
                .expect("disk hd cache delete failed");
        }
    }

    let db_config = MassaDBConfig {
        path: SETTINGS.ledger.disk_ledger_path.clone(),
        max_history_length: SETTINGS.ledger.final_history_length,
        max_new_elements: MAX_BOOTSTRAPPED_NEW_ELEMENTS as usize,
        thread_count: THREAD_COUNT,
    };
    let db = Arc::new(RwLock::new(
        Box::new(MassaDB::new(db_config)) as Box<(dyn MassaDBController + 'static)>
    ));

    // Create final ledger
    let ledger = FinalLedger::new(ledger_config.clone(), db.clone());

    // launch selector worker
    let (selector_manager, selector_controller) = start_selector_worker(SelectorConfig {
        max_draw_cache: SELECTOR_DRAW_CACHE_SIZE,
        channel_size: CHANNEL_SIZE,
        thread_count: THREAD_COUNT,
        endorsement_count: ENDORSEMENT_COUNT,
        periods_per_cycle: PERIODS_PER_CYCLE,
        genesis_address: Address::from_public_key(&GENESIS_KEY.get_public_key()),
    })
    .expect("could not start selector worker");

    // Creates an empty default store
    let mip_stats_config = MipStatsConfig {
        block_count_considered: MIP_STORE_STATS_BLOCK_CONSIDERED,
        counters_max: MIP_STORE_STATS_COUNTERS_MAX,
    };

    let mip_store =
        MipStore::try_from((MIP_LIST, mip_stats_config)).expect("mip store creation failed");

    // Create final state, either from a snapshot, or from scratch
    let final_state = Arc::new(parking_lot::RwLock::new(
        match args.restart_from_snapshot_at_period {
            Some(last_start_period) => FinalState::new_derived_from_snapshot(
                db.clone(),
                final_state_config,
                Box::new(ledger),
                selector_controller.clone(),
                mip_store.clone(),
                last_start_period,
            )
            .expect("could not init final state"),
            None => FinalState::new(
                db.clone(),
                final_state_config,
                Box::new(ledger),
                selector_controller.clone(),
                mip_store.clone(),
                true,
            )
            .expect("could not init final state"),
        },
    ));

    let bootstrap_config: BootstrapConfig = BootstrapConfig {
        bootstrap_list: SETTINGS.bootstrap.bootstrap_list.clone(),
        bootstrap_protocol: SETTINGS.bootstrap.bootstrap_protocol,
        bootstrap_whitelist_path: SETTINGS.bootstrap.bootstrap_whitelist_path.clone(),
        bootstrap_blacklist_path: SETTINGS.bootstrap.bootstrap_blacklist_path.clone(),
        listen_addr: SETTINGS.bootstrap.bind,
        connect_timeout: SETTINGS.bootstrap.connect_timeout,
        bootstrap_timeout: SETTINGS.bootstrap.bootstrap_timeout,
        read_timeout: SETTINGS.bootstrap.read_timeout,
        write_timeout: SETTINGS.bootstrap.write_timeout,
        read_error_timeout: SETTINGS.bootstrap.read_error_timeout,
        write_error_timeout: SETTINGS.bootstrap.write_error_timeout,
        retry_delay: SETTINGS.bootstrap.retry_delay,
        max_ping: SETTINGS.bootstrap.max_ping,
        max_clock_delta: SETTINGS.bootstrap.max_clock_delta,
        cache_duration: SETTINGS.bootstrap.cache_duration,
        keep_ledger: args.keep_ledger,
        max_listeners_per_peer: MAX_LISTENERS_PER_PEER as u32,
        max_simultaneous_bootstraps: SETTINGS.bootstrap.max_simultaneous_bootstraps,
        per_ip_min_interval: SETTINGS.bootstrap.per_ip_min_interval,
        ip_list_max_size: SETTINGS.bootstrap.ip_list_max_size,
        max_bytes_read_write: SETTINGS.bootstrap.max_bytes_read_write,
        max_datastore_key_length: MAX_DATASTORE_KEY_LENGTH,
        randomness_size_bytes: BOOTSTRAP_RANDOMNESS_SIZE_BYTES,
        thread_count: THREAD_COUNT,
        periods_per_cycle: PERIODS_PER_CYCLE,
        endorsement_count: ENDORSEMENT_COUNT,
        max_advertise_length: MAX_ADVERTISE_LENGTH,
        max_bootstrap_blocks_length: MAX_BOOTSTRAP_BLOCKS,
        max_bootstrap_error_length: MAX_BOOTSTRAP_ERROR_LENGTH,
        max_new_elements: MAX_BOOTSTRAPPED_NEW_ELEMENTS,
        max_async_pool_changes: MAX_BOOTSTRAP_ASYNC_POOL_CHANGES,
        max_async_pool_length: MAX_ASYNC_POOL_LENGTH,
        max_async_message_data: MAX_ASYNC_MESSAGE_DATA,
        max_operations_per_block: MAX_OPERATIONS_PER_BLOCK,
        max_datastore_entry_count: MAX_DATASTORE_ENTRY_COUNT,
        max_datastore_value_length: MAX_DATASTORE_VALUE_LENGTH,
        max_function_name_length: MAX_FUNCTION_NAME_LENGTH,
        max_ledger_changes_count: MAX_LEDGER_CHANGES_COUNT,
        max_parameters_size: MAX_PARAMETERS_SIZE,
        max_op_datastore_entry_count: MAX_OPERATION_DATASTORE_ENTRY_COUNT,
        max_op_datastore_key_length: MAX_OPERATION_DATASTORE_KEY_LENGTH,
        max_op_datastore_value_length: MAX_OPERATION_DATASTORE_VALUE_LENGTH,
        max_changes_slot_count: SETTINGS.ledger.final_history_length as u64,
        max_rolls_length: MAX_ROLLS_COUNT_LENGTH,
        max_production_stats_length: MAX_PRODUCTION_STATS_LENGTH,
        max_credits_length: MAX_DEFERRED_CREDITS_LENGTH,
        max_executed_ops_length: MAX_EXECUTED_OPS_LENGTH,
        max_ops_changes_length: MAX_EXECUTED_OPS_CHANGES_LENGTH,
        consensus_bootstrap_part_size: CONSENSUS_BOOTSTRAP_PART_SIZE,
        max_consensus_block_ids: MAX_CONSENSUS_BLOCKS_IDS,
        mip_store_stats_block_considered: MIP_STORE_STATS_BLOCK_CONSIDERED,
        mip_store_stats_counters_max: MIP_STORE_STATS_COUNTERS_MAX,
        max_denunciations_per_block_header: MAX_DENUNCIATIONS_PER_BLOCK_HEADER,
        max_denunciation_changes_length: MAX_DENUNCIATION_CHANGES_LENGTH,
    };

    let bootstrap_state = match get_state(
        &bootstrap_config,
        final_state.clone(),
        DefaultConnector,
        *VERSION,
        *GENESIS_TIMESTAMP,
        *END_TIMESTAMP,
        args.restart_from_snapshot_at_period,
        sig_int_toggled,
    ) {
        Ok(vals) => vals,
        Err(BootstrapError::Interupted(msg)) => {
            info!("{}", msg);
            process::exit(0);
        }
        Err(err) => panic!("critical error detected in the bootstrap process: {}", err),
    };

    if !final_state.read().is_db_valid() {
        // TODO: Bootstrap again instead of panicking
        panic!("critical: db is not valid after bootstrap");
    }

    if args.restart_from_snapshot_at_period.is_none() {
        final_state.write().recompute_caches();

        // give the controller to final state in order for it to feed the cycles
        final_state
            .write()
            .compute_initial_draws()
            .expect("could not compute initial draws"); // TODO: this might just mean a bad bootstrap, no need to panic, just reboot
    }

    let last_slot_before_downtime_ = final_state.read().last_slot_before_downtime;
    if let Some(last_slot_before_downtime) = last_slot_before_downtime_ {
        let last_shutdown_start = last_slot_before_downtime
            .get_next_slot(THREAD_COUNT)
            .unwrap();
        let last_shutdown_end = Slot::new(final_state.read().last_start_period, 0)
            .get_prev_slot(THREAD_COUNT)
            .unwrap();
        if !final_state
            .read()
            .mip_store
            .is_coherent_with_shutdown_period(
                last_shutdown_start,
                last_shutdown_end,
                THREAD_COUNT,
                T0,
                *GENESIS_TIMESTAMP,
            )
            .unwrap_or(false)
        {
            panic!(
                "MIP store is not coherent with last shutdown period ({} - {})",
                last_shutdown_start, last_shutdown_end
            );
        }
    }

    // Storage costs constants
    let storage_costs_constants = StorageCostsConstants {
        ledger_cost_per_byte: LEDGER_COST_PER_BYTE,
        ledger_entry_base_cost: LEDGER_ENTRY_BASE_COST,
        ledger_entry_datastore_base_cost: LEDGER_COST_PER_BYTE
            .checked_mul_u64(LEDGER_ENTRY_DATASTORE_BASE_SIZE as u64)
            .expect("Overflow when creating constant ledger_entry_datastore_base_size"),
    };

    // launch execution module
    let execution_config = ExecutionConfig {
        max_final_events: SETTINGS.execution.max_final_events,
        readonly_queue_length: SETTINGS.execution.readonly_queue_length,
        cursor_delay: SETTINGS.execution.cursor_delay,
        max_async_gas: MAX_ASYNC_GAS,
        max_gas_per_block: MAX_GAS_PER_BLOCK,
        roll_price: ROLL_PRICE,
        thread_count: THREAD_COUNT,
        t0: T0,
        genesis_timestamp: *GENESIS_TIMESTAMP,
        block_reward: BLOCK_REWARD,
        endorsement_count: ENDORSEMENT_COUNT as u64,
        operation_validity_period: OPERATION_VALIDITY_PERIODS,
        periods_per_cycle: PERIODS_PER_CYCLE,
        stats_time_window_duration: SETTINGS.execution.stats_time_window_duration,
        max_miss_ratio: *POS_MISS_RATE_DEACTIVATION_THRESHOLD,
        max_datastore_key_length: MAX_DATASTORE_KEY_LENGTH,
        max_bytecode_size: MAX_BYTECODE_LENGTH,
        max_datastore_value_size: MAX_DATASTORE_VALUE_LENGTH,
        storage_costs_constants,
        max_read_only_gas: SETTINGS.execution.max_read_only_gas,
        initial_vesting_path: SETTINGS.execution.initial_vesting_path.clone(),
        gas_costs: GasCosts::new(
            SETTINGS.execution.abi_gas_costs_file.clone(),
            SETTINGS.execution.wasm_gas_costs_file.clone(),
        )
        .expect("Failed to load gas costs"),
        last_start_period: final_state.read().last_start_period,
        hd_cache_path: SETTINGS.execution.hd_cache_path.clone(),
        lru_cache_size: SETTINGS.execution.lru_cache_size,
        hd_cache_size: SETTINGS.execution.hd_cache_size,
        snip_amount: SETTINGS.execution.snip_amount,
        roll_count_to_slash_on_denunciation: ROLL_COUNT_TO_SLASH_ON_DENUNCIATION,
        denunciation_expire_periods: DENUNCIATION_EXPIRE_PERIODS,
        broadcast_enabled: SETTINGS.api.enable_broadcast,
        broadcast_slot_execution_output_channel_capacity: SETTINGS
            .execution
            .broadcast_slot_execution_output_channel_capacity,
    };

    let execution_channels = ExecutionChannels {
        slot_execution_output_sender: broadcast::channel(
            execution_config.broadcast_slot_execution_output_channel_capacity,
        )
        .0,
    };

    let (execution_manager, execution_controller) = start_execution_worker(
        execution_config,
        final_state.clone(),
        selector_controller.clone(),
        mip_store.clone(),
        execution_channels.clone(),
<<<<<<< HEAD
        massa_metrics.clone(),
=======
        node_wallet.clone(),
        metrics.clone(),
>>>>>>> 2f6d8cc3
    );

    // launch pool controller
    let pool_config = PoolConfig {
        thread_count: THREAD_COUNT,
        max_block_size: MAX_BLOCK_SIZE,
        max_block_gas: MAX_GAS_PER_BLOCK,
        roll_price: ROLL_PRICE,
        max_block_endorsement_count: ENDORSEMENT_COUNT,
        operation_validity_periods: OPERATION_VALIDITY_PERIODS,
        max_operations_per_block: MAX_OPERATIONS_PER_BLOCK,
        max_operation_pool_size: SETTINGS.pool.max_operation_pool_size,
        max_operation_pool_excess_items: SETTINGS.pool.max_operation_pool_excess_items,
        operation_pool_refresh_interval: SETTINGS.pool.operation_pool_refresh_interval,
        operation_max_future_start_delay: SETTINGS.pool.operation_max_future_start_delay,
        max_endorsements_pool_size_per_thread: SETTINGS.pool.max_endorsements_pool_size_per_thread,
        operations_channel_size: POOL_CONTROLLER_OPERATIONS_CHANNEL_SIZE,
        endorsements_channel_size: POOL_CONTROLLER_ENDORSEMENTS_CHANNEL_SIZE,
        denunciations_channel_size: POOL_CONTROLLER_DENUNCIATIONS_CHANNEL_SIZE,
        broadcast_enabled: SETTINGS.api.enable_broadcast,
        broadcast_endorsements_channel_capacity: SETTINGS
            .pool
            .broadcast_endorsements_channel_capacity,
        broadcast_operations_channel_capacity: SETTINGS.pool.broadcast_operations_channel_capacity,
        genesis_timestamp: *GENESIS_TIMESTAMP,
        t0: T0,
        periods_per_cycle: PERIODS_PER_CYCLE,
        denunciation_expire_periods: DENUNCIATION_EXPIRE_PERIODS,
        max_denunciations_per_block_header: MAX_DENUNCIATIONS_PER_BLOCK_HEADER,
        last_start_period: final_state.read().last_start_period,
    };

    let pool_channels = PoolChannels {
        endorsement_sender: broadcast::channel(pool_config.broadcast_endorsements_channel_capacity)
            .0,
        operation_sender: broadcast::channel(pool_config.broadcast_operations_channel_capacity).0,
        selector: selector_controller.clone(),
        execution_controller: execution_controller.clone(),
    };

    let (pool_manager, pool_controller) = start_pool_controller(
        pool_config,
        &shared_storage,
        pool_channels.clone(),
        node_wallet.clone(),
    );

    // launch protocol controller
    let mut listeners = HashMap::default();
    listeners.insert(SETTINGS.protocol.bind, TransportType::Tcp);
    let protocol_config = ProtocolConfig {
        thread_count: THREAD_COUNT,
        ask_block_timeout: SETTINGS.protocol.ask_block_timeout,
        max_known_blocks_size: SETTINGS.protocol.max_known_blocks_size,
        max_node_known_blocks_size: SETTINGS.protocol.max_node_known_blocks_size,
        max_node_wanted_blocks_size: SETTINGS.protocol.max_node_wanted_blocks_size,
        max_known_ops_size: SETTINGS.protocol.max_known_ops_size,
        max_node_known_ops_size: SETTINGS.protocol.max_node_known_ops_size,
        max_known_endorsements_size: SETTINGS.protocol.max_known_endorsements_size,
        max_node_known_endorsements_size: SETTINGS.protocol.max_node_known_endorsements_size,
        max_simultaneous_ask_blocks_per_node: SETTINGS
            .protocol
            .max_simultaneous_ask_blocks_per_node,
        max_send_wait: SETTINGS.protocol.max_send_wait,
        operation_batch_buffer_capacity: SETTINGS.protocol.operation_batch_buffer_capacity,
        operation_announcement_buffer_capacity: SETTINGS
            .protocol
            .operation_announcement_buffer_capacity,
        operation_batch_proc_period: SETTINGS.protocol.operation_batch_proc_period,
        operation_announcement_interval: SETTINGS.protocol.operation_announcement_interval,
        max_operations_per_message: SETTINGS.protocol.max_operations_per_message,
        max_serialized_operations_size_per_block: MAX_BLOCK_SIZE as usize,
        max_operations_per_block: MAX_OPERATIONS_PER_BLOCK,
        controller_channel_size: PROTOCOL_CONTROLLER_CHANNEL_SIZE,
        event_channel_size: PROTOCOL_EVENT_CHANNEL_SIZE,
        genesis_timestamp: *GENESIS_TIMESTAMP,
        t0: T0,
        endorsement_count: ENDORSEMENT_COUNT,
        max_message_size: MAX_MESSAGE_SIZE as usize,
        max_ops_kept_for_propagation: SETTINGS.protocol.max_ops_kept_for_propagation,
        max_operations_propagation_time: SETTINGS.protocol.max_operations_propagation_time,
        max_endorsements_propagation_time: SETTINGS.protocol.max_endorsements_propagation_time,
        last_start_period: final_state.read().last_start_period,
        max_endorsements_per_message: MAX_ENDORSEMENTS_PER_MESSAGE as u64,
        max_denunciations_in_block_header: MAX_DENUNCIATIONS_PER_BLOCK_HEADER,
        initial_peers: SETTINGS.protocol.initial_peers_file.clone(),
        listeners,
        keypair_file: SETTINGS.protocol.keypair_file.clone(),
        max_known_blocks_saved_size: SETTINGS.protocol.max_known_blocks_size,
        asked_operations_buffer_capacity: SETTINGS.protocol.asked_operations_buffer_capacity,
        thread_tester_count: SETTINGS.protocol.thread_tester_count,
        max_operation_storage_time: MAX_OPERATION_STORAGE_TIME,
        max_size_channel_commands_propagation_blocks: MAX_SIZE_CHANNEL_COMMANDS_PROPAGATION_BLOCKS,
        max_size_channel_commands_propagation_operations:
            MAX_SIZE_CHANNEL_COMMANDS_PROPAGATION_OPERATIONS,
        max_size_channel_commands_propagation_endorsements:
            MAX_SIZE_CHANNEL_COMMANDS_PROPAGATION_ENDORSEMENTS,
        max_size_channel_commands_retrieval_blocks: MAX_SIZE_CHANNEL_COMMANDS_RETRIEVAL_BLOCKS,
        max_size_channel_commands_retrieval_operations:
            MAX_SIZE_CHANNEL_COMMANDS_RETRIEVAL_OPERATIONS,
        max_size_channel_commands_retrieval_endorsements:
            MAX_SIZE_CHANNEL_COMMANDS_RETRIEVAL_ENDORSEMENTS,
        max_size_channel_commands_connectivity: MAX_SIZE_CHANNEL_COMMANDS_CONNECTIVITY,
        max_size_channel_commands_peers: MAX_SIZE_CHANNEL_COMMANDS_PEERS,
        max_size_channel_commands_peer_testers: MAX_SIZE_CHANNEL_COMMANDS_PEER_TESTERS,
        max_size_channel_network_to_block_handler: MAX_SIZE_CHANNEL_NETWORK_TO_BLOCK_HANDLER,
        max_size_channel_network_to_operation_handler:
            MAX_SIZE_CHANNEL_NETWORK_TO_OPERATION_HANDLER,
        max_size_channel_network_to_endorsement_handler:
            MAX_SIZE_CHANNEL_NETWORK_TO_ENDORSEMENT_HANDLER,
        max_size_channel_network_to_peer_handler: MAX_SIZE_CHANNEL_NETWORK_TO_PEER_HANDLER,
        max_size_value_datastore: MAX_DATASTORE_VALUE_LENGTH,
        max_op_datastore_entry_count: MAX_OPERATION_DATASTORE_ENTRY_COUNT,
        max_op_datastore_key_length: MAX_OPERATION_DATASTORE_KEY_LENGTH,
        max_op_datastore_value_length: MAX_OPERATION_DATASTORE_VALUE_LENGTH,
        max_size_function_name: MAX_FUNCTION_NAME_LENGTH,
        max_size_call_sc_parameter: MAX_PARAMETERS_SIZE,
        max_size_block_infos: MAX_ASK_BLOCKS_PER_MESSAGE as u64,
        max_size_listeners_per_peer: MAX_LISTENERS_PER_PEER,
        max_size_peers_announcement: MAX_PEERS_IN_ANNOUNCEMENT_LIST,
        read_write_limit_bytes_per_second: SETTINGS.protocol.read_write_limit_bytes_per_second
            as u128,
        try_connection_timer: SETTINGS.protocol.try_connection_timer,
        max_in_connections: SETTINGS.protocol.max_in_connections,
        timeout_connection: SETTINGS.protocol.timeout_connection,
        routable_ip: SETTINGS
            .protocol
            .routable_ip
            .or(SETTINGS.network.routable_ip),
        debug: false,
        peers_categories: SETTINGS.protocol.peers_categories.clone(),
        default_category_info: SETTINGS.protocol.default_category_info,
        version: *VERSION,
    };

    let (protocol_controller, protocol_channels) =
        create_protocol_controller(protocol_config.clone());

    let consensus_config = ConsensusConfig {
        genesis_timestamp: *GENESIS_TIMESTAMP,
        end_timestamp: *END_TIMESTAMP,
        thread_count: THREAD_COUNT,
        t0: T0,
        genesis_key: GENESIS_KEY.clone(),
        max_discarded_blocks: SETTINGS.consensus.max_discarded_blocks,
        max_future_processing_blocks: SETTINGS.consensus.max_future_processing_blocks,
        max_dependency_blocks: SETTINGS.consensus.max_dependency_blocks,
        delta_f0: DELTA_F0,
        operation_validity_periods: OPERATION_VALIDITY_PERIODS,
        periods_per_cycle: PERIODS_PER_CYCLE,
        stats_timespan: SETTINGS.consensus.stats_timespan,
        force_keep_final_periods: SETTINGS.consensus.force_keep_final_periods,
        endorsement_count: ENDORSEMENT_COUNT,
        block_db_prune_interval: SETTINGS.consensus.block_db_prune_interval,
        max_gas_per_block: MAX_GAS_PER_BLOCK,
        channel_size: CHANNEL_SIZE,
        bootstrap_part_size: CONSENSUS_BOOTSTRAP_PART_SIZE,
        broadcast_enabled: SETTINGS.api.enable_broadcast,
        broadcast_blocks_headers_channel_capacity: SETTINGS
            .consensus
            .broadcast_blocks_headers_channel_capacity,
        broadcast_blocks_channel_capacity: SETTINGS.consensus.broadcast_blocks_channel_capacity,
        broadcast_filled_blocks_channel_capacity: SETTINGS
            .consensus
            .broadcast_filled_blocks_channel_capacity,
        last_start_period: final_state.read().last_start_period,
        force_keep_final_periods_without_ops: SETTINGS
            .consensus
            .force_keep_final_periods_without_ops,
    };

    let (consensus_event_sender, consensus_event_receiver) =
        MassaChannel::new("consensus_event".to_string(), Some(CHANNEL_SIZE));
    let consensus_channels = ConsensusChannels {
        execution_controller: execution_controller.clone(),
        selector_controller: selector_controller.clone(),
        pool_controller: pool_controller.clone(),
        controller_event_tx: consensus_event_sender,
        protocol_controller: protocol_controller.clone(),
        block_header_sender: broadcast::channel(
            consensus_config.broadcast_blocks_headers_channel_capacity,
        )
        .0,
        block_sender: broadcast::channel(consensus_config.broadcast_blocks_channel_capacity).0,
        filled_block_sender: broadcast::channel(
            consensus_config.broadcast_filled_blocks_channel_capacity,
        )
        .0,
    };

    let (consensus_controller, consensus_manager) = start_consensus_worker(
        consensus_config,
        consensus_channels.clone(),
        bootstrap_state.graph,
        shared_storage.clone(),
        massa_metrics.clone(),
    );

    let (protocol_manager, keypair, node_id) = start_protocol_controller(
        protocol_config.clone(),
        selector_controller.clone(),
        consensus_controller.clone(),
        bootstrap_state.peers,
        pool_controller.clone(),
        shared_storage.clone(),
        protocol_channels,
        mip_store.clone(),
        massa_metrics.clone(),
    )
    .expect("could not start protocol controller");

    // launch factory
    let factory_config = FactoryConfig {
        thread_count: THREAD_COUNT,
        genesis_timestamp: *GENESIS_TIMESTAMP,
        t0: T0,
        initial_delay: SETTINGS.factory.initial_delay,
        max_block_size: MAX_BLOCK_SIZE as u64,
        max_block_gas: MAX_GAS_PER_BLOCK,
        max_operations_per_block: MAX_OPERATIONS_PER_BLOCK,
        last_start_period: final_state.read().last_start_period,
        periods_per_cycle: PERIODS_PER_CYCLE,
        denunciation_expire_periods: DENUNCIATION_EXPIRE_PERIODS,
        stop_production_when_zero_connections: SETTINGS
            .factory
            .stop_production_when_zero_connections,
    };
    let factory_channels = FactoryChannels {
        selector: selector_controller.clone(),
        consensus: consensus_controller.clone(),
        pool: pool_controller.clone(),
        protocol: protocol_controller.clone(),
        storage: shared_storage.clone(),
    };
    let factory_manager = start_factory(
        factory_config,
        node_wallet.clone(),
        factory_channels,
        mip_store.clone(),
    );

    let bootstrap_manager = bootstrap_config.listen_addr.map(|addr| {
        let (listener_stopper, listener) =
            BootstrapTcpListener::create(&addr).unwrap_or_else(|_| {
                panic!(
                    "{}",
                    format!("Could not bind to address: {}", addr).as_str()
                )
            });
        start_bootstrap_server(
            listener,
            listener_stopper,
            consensus_controller.clone(),
            protocol_controller.clone(),
            final_state.clone(),
            bootstrap_config,
            keypair.clone(),
            *VERSION,
        )
        .expect("Could not start bootstrap server")
    });

    let api_config: APIConfig = APIConfig {
        bind_private: SETTINGS.api.bind_private,
        bind_public: SETTINGS.api.bind_public,
        bind_api: SETTINGS.api.bind_api,
        draw_lookahead_period_count: SETTINGS.api.draw_lookahead_period_count,
        max_arguments: SETTINGS.api.max_arguments,
        openrpc_spec_path: SETTINGS.api.openrpc_spec_path.clone(),
        bootstrap_whitelist_path: SETTINGS.bootstrap.bootstrap_whitelist_path.clone(),
        bootstrap_blacklist_path: SETTINGS.bootstrap.bootstrap_blacklist_path.clone(),
        max_request_body_size: SETTINGS.api.max_request_body_size,
        max_response_body_size: SETTINGS.api.max_response_body_size,
        max_connections: SETTINGS.api.max_connections,
        max_subscriptions_per_connection: SETTINGS.api.max_subscriptions_per_connection,
        max_log_length: SETTINGS.api.max_log_length,
        allow_hosts: SETTINGS.api.allow_hosts.clone(),
        batch_request_limit: SETTINGS.api.batch_request_limit,
        ping_interval: SETTINGS.api.ping_interval,
        enable_http: SETTINGS.api.enable_http,
        enable_ws: SETTINGS.api.enable_ws,
        max_datastore_value_length: MAX_DATASTORE_VALUE_LENGTH,
        max_op_datastore_entry_count: MAX_OPERATION_DATASTORE_ENTRY_COUNT,
        max_op_datastore_key_length: MAX_OPERATION_DATASTORE_KEY_LENGTH,
        max_op_datastore_value_length: MAX_OPERATION_DATASTORE_VALUE_LENGTH,
        max_function_name_length: MAX_FUNCTION_NAME_LENGTH,
        max_parameter_size: MAX_PARAMETERS_SIZE,
        thread_count: THREAD_COUNT,
        keypair,
        genesis_timestamp: *GENESIS_TIMESTAMP,
        t0: T0,
        periods_per_cycle: PERIODS_PER_CYCLE,
    };

    // spawn Massa API
    let api = API::<ApiV2>::new(
        consensus_controller.clone(),
        consensus_channels.clone(),
        execution_controller.clone(),
        pool_channels.clone(),
        api_config.clone(),
        *VERSION,
    );
    let api_handle = api
        .serve(&SETTINGS.api.bind_api, &api_config)
        .await
        .expect("failed to start MASSA API");

    info!(
        "API | EXPERIMENTAL JsonRPC | listening on: {}",
        &SETTINGS.api.bind_api
    );

    // Disable WebSockets for Private and Public API's
    let mut api_config = api_config.clone();
    api_config.enable_ws = false;

    // Whether to spawn gRPC API
    let grpc_handle = if SETTINGS.grpc.enabled {
        let grpc_config = GrpcConfig {
            enabled: SETTINGS.grpc.enabled,
            accept_http1: SETTINGS.grpc.accept_http1,
            enable_cors: SETTINGS.grpc.enable_cors,
            enable_health: SETTINGS.grpc.enable_health,
            enable_reflection: SETTINGS.grpc.enable_reflection,
            enable_mtls: SETTINGS.grpc.enable_mtls,
            bind: SETTINGS.grpc.bind,
            accept_compressed: SETTINGS.grpc.accept_compressed.clone(),
            send_compressed: SETTINGS.grpc.send_compressed.clone(),
            max_decoding_message_size: SETTINGS.grpc.max_decoding_message_size,
            max_encoding_message_size: SETTINGS.grpc.max_encoding_message_size,
            concurrency_limit_per_connection: SETTINGS.grpc.concurrency_limit_per_connection,
            timeout: SETTINGS.grpc.timeout.to_duration(),
            initial_stream_window_size: SETTINGS.grpc.initial_stream_window_size,
            initial_connection_window_size: SETTINGS.grpc.initial_connection_window_size,
            max_concurrent_streams: SETTINGS.grpc.max_concurrent_streams,
            tcp_keepalive: SETTINGS.grpc.tcp_keepalive.map(|t| t.to_duration()),
            tcp_nodelay: SETTINGS.grpc.tcp_nodelay,
            http2_keepalive_interval: SETTINGS
                .grpc
                .http2_keepalive_interval
                .map(|t| t.to_duration()),
            http2_keepalive_timeout: SETTINGS
                .grpc
                .http2_keepalive_timeout
                .map(|t| t.to_duration()),
            http2_adaptive_window: SETTINGS.grpc.http2_adaptive_window,
            max_frame_size: SETTINGS.grpc.max_frame_size,
            thread_count: THREAD_COUNT,
            max_operations_per_block: MAX_OPERATIONS_PER_BLOCK,
            endorsement_count: ENDORSEMENT_COUNT,
            max_endorsements_per_message: MAX_ENDORSEMENTS_PER_MESSAGE,
            max_datastore_value_length: MAX_DATASTORE_VALUE_LENGTH,
            max_op_datastore_entry_count: MAX_OPERATION_DATASTORE_ENTRY_COUNT,
            max_op_datastore_key_length: MAX_OPERATION_DATASTORE_KEY_LENGTH,
            max_op_datastore_value_length: MAX_OPERATION_DATASTORE_VALUE_LENGTH,
            max_function_name_length: MAX_FUNCTION_NAME_LENGTH,
            max_parameter_size: MAX_PARAMETERS_SIZE,
            max_operations_per_message: MAX_OPERATIONS_PER_MESSAGE,
            genesis_timestamp: *GENESIS_TIMESTAMP,
            t0: T0,
            periods_per_cycle: PERIODS_PER_CYCLE,
            max_channel_size: SETTINGS.grpc.max_channel_size,
            draw_lookahead_period_count: SETTINGS.grpc.draw_lookahead_period_count,
            last_start_period: final_state.read().last_start_period,
            max_denunciations_per_block_header: MAX_DENUNCIATIONS_PER_BLOCK_HEADER,
            max_block_ids_per_request: SETTINGS.grpc.max_block_ids_per_request,
            max_operation_ids_per_request: SETTINGS.grpc.max_operation_ids_per_request,
            server_certificate_path: SETTINGS.grpc.server_certificate_path.clone(),
            server_private_key_path: SETTINGS.grpc.server_private_key_path.clone(),
            client_certificate_authority_root_path: SETTINGS
                .grpc
                .client_certificate_authority_root_path
                .clone(),
        };

        let grpc_api = MassaGrpc {
            consensus_controller: consensus_controller.clone(),
            consensus_channels: consensus_channels.clone(),
            execution_controller: execution_controller.clone(),
            execution_channels,
            pool_channels,
            pool_command_sender: pool_controller.clone(),
            protocol_command_sender: protocol_controller.clone(),
            selector_controller: selector_controller.clone(),
            storage: shared_storage.clone(),
            grpc_config: grpc_config.clone(),
            version: *VERSION,
            mip_store: mip_store.clone(),
        };

        // HACK maybe should remove timeout later
        if let Ok(result) =
            tokio::time::timeout(Duration::from_secs(3), grpc_api.serve(&grpc_config)).await
        {
            match result {
                Ok(stop) => {
                    info!("API | gRPC | listening on: {}", grpc_config.bind);
                    Some(stop)
                }
                Err(e) => {
                    error!("{}", e);
                    None
                }
            }
        } else {
            error!("Timeout on start grpc API");
            None
        }
    } else {
        None
    };

    #[cfg(feature = "op_spammer")]
    start_operation_injector(
        *GENESIS_TIMESTAMP,
        shared_storage.clone_without_refs(),
        node_wallet.read().clone(),
        pool_controller.clone(),
        protocol_controller.clone(),
        args.nb_op,
    );

    // spawn private API
    let (api_private, api_private_stop_rx) = API::<Private>::new(
        protocol_controller.clone(),
        execution_controller.clone(),
        api_config.clone(),
        node_wallet,
    );
    let api_private_handle = api_private
        .serve(&SETTINGS.api.bind_private, &api_config)
        .await
        .expect("failed to start PRIVATE API");
    info!(
        "API | PRIVATE JsonRPC | listening on: {}",
        api_config.bind_private
    );

    // spawn public API
    let api_public = API::<Public>::new(
        consensus_controller.clone(),
        execution_controller.clone(),
        api_config.clone(),
        selector_controller.clone(),
        pool_controller.clone(),
        protocol_controller.clone(),
        protocol_config.clone(),
        *VERSION,
        node_id,
        shared_storage.clone(),
        mip_store.clone(),
    );
    let api_public_handle = api_public
        .serve(&SETTINGS.api.bind_public, &api_config)
        .await
        .expect("failed to start PUBLIC API");
    info!(
        "API | PUBLIC JsonRPC | listening on: {}",
        api_config.bind_public
    );

    #[cfg(feature = "deadlock_detection")]
    {
        // only for #[cfg]
        use parking_lot::deadlock;
        use std::thread;

        let interval = Duration::from_secs(args.dl_interval);
        warn!("deadlocks detector will run every {:?}", interval);

        // Create a background thread which checks for deadlocks at the defined interval
        let thread_builder = thread::Builder::new().name("deadlock-detection".into());
        thread_builder
            .spawn(move || loop {
                thread::sleep(interval);
                let deadlocks = deadlock::check_deadlock();
                if deadlocks.is_empty() {
                    continue;
                }
                warn!("{} deadlocks detected", deadlocks.len());
                for (i, threads) in deadlocks.iter().enumerate() {
                    warn!("Deadlock #{}", i);
                    for t in threads {
                        warn!("Thread Id {:#?}", t.thread_id());
                        warn!("{:#?}", t.backtrace());
                    }
                }
            })
            .expect("failed to spawn thread : deadlock-detection");
    }
    (
        consensus_event_receiver,
        bootstrap_manager,
        consensus_manager,
        execution_manager,
        selector_manager,
        pool_manager,
        protocol_manager,
        factory_manager,
        api_private_stop_rx,
        api_private_handle,
        api_public_handle,
        api_handle,
        grpc_handle,
        metrics_stopper,
    )
}

struct Managers {
    bootstrap_manager: Option<BootstrapManager>,
    consensus_manager: Box<dyn ConsensusManager>,
    execution_manager: Box<dyn ExecutionManager>,
    selector_manager: Box<dyn SelectorManager>,
    pool_manager: Box<dyn PoolManager>,
    protocol_manager: Box<dyn ProtocolManager>,
    factory_manager: Box<dyn FactoryManager>,
}

async fn stop(
    _consensus_event_receiver: MassaReceiver<ConsensusEvent>,
    Managers {
        bootstrap_manager,
        mut execution_manager,
        mut consensus_manager,
        mut selector_manager,
        mut pool_manager,
        mut protocol_manager,
        mut factory_manager,
    }: Managers,
    api_private_handle: StopHandle,
    api_public_handle: StopHandle,
    api_handle: StopHandle,
    grpc_handle: Option<massa_grpc::server::StopHandle>,
    mut metrics_stopper: MetricsStopper,
) {
    // stop bootstrap
    if let Some(bootstrap_manager) = bootstrap_manager {
        bootstrap_manager
            .stop()
            .expect("bootstrap server shutdown failed")
    }

    info!("Start stopping API's: gRPC, EXPERIMENTAL, PUBLIC, PRIVATE");

    // stop Massa gRPC API
    if let Some(handle) = grpc_handle {
        handle.stop();
    }

    // stop Massa API
    api_handle.stop().await;
    info!("API | EXPERIMENTAL JsonRPC | stopped");

    // stop public API
    api_public_handle.stop().await;
    info!("API | PUBLIC JsonRPC | stopped");

    // stop private API
    api_private_handle.stop().await;
    info!("API | PRIVATE JsonRPC | stopped");

    // stop metrics
    metrics_stopper.stop();

    // stop factory
    factory_manager.stop();

    // stop protocol controller
    protocol_manager.stop();

    // stop consensus
    consensus_manager.stop();

    // stop pool
    pool_manager.stop();

    // stop execution controller
    execution_manager.stop();

    // stop selector controller
    selector_manager.stop();

    // stop pool controller
    // TODO
    //let protocol_pool_event_receiver = pool_manager.stop().await.expect("pool shutdown failed");

    // note that FinalLedger gets destroyed as soon as its Arc count goes to zero
}

#[derive(StructOpt)]
struct Args {
    #[structopt(long = "keep-ledger")]
    keep_ledger: bool,
    /// Wallet password
    #[structopt(short = "p", long = "pwd")]
    password: Option<String>,

    /// restart_from_snapshot_at_period
    #[structopt(long = "restart-from-snapshot-at-period")]
    restart_from_snapshot_at_period: Option<u64>,

    #[cfg(feature = "op_spammer")]
    /// number of operations
    #[structopt(
        name = "number of operations",
        about = "Define the number of operations the node can spam.",
        short = "nb-op",
        long = "number-operations"
    )]
    nb_op: u64,

    #[cfg(feature = "deadlock_detection")]
    /// Deadlocks detector
    #[structopt(
        name = "deadlocks interval",
        about = "Define the interval of launching a deadlocks checking.",
        short = "i",
        long = "dli",
        default_value = "10"
    )]
    dl_interval: u64,
}

/// Load wallet, asking for passwords if necessary
fn load_wallet(password: Option<String>, path: &Path) -> anyhow::Result<Arc<RwLock<Wallet>>> {
    let password = if path.is_file() {
        password.unwrap_or_else(|| {
            Password::new()
                .with_prompt("Enter staking keys file password")
                .interact()
                .expect("IO error: Password reading failed, staking keys file couldn't be unlocked")
        })
    } else {
        password.unwrap_or_else(|| {
            Password::new()
                .with_prompt("Enter new password for staking keys file")
                .with_confirmation("Confirm password", "Passwords mismatching")
                .interact()
                .expect("IO error: Password reading failed, staking keys file couldn't be created")
        })
    };
    Ok(Arc::new(RwLock::new(Wallet::new(
        PathBuf::from(path),
        password,
    )?)))
}

#[paw::main]
fn main(args: Args) -> anyhow::Result<()> {
    let tokio_rt = tokio::runtime::Builder::new_multi_thread()
        .thread_name_fn(|| {
            static ATOMIC_ID: AtomicUsize = AtomicUsize::new(0);
            let id = ATOMIC_ID.fetch_add(1, Ordering::SeqCst);
            format!("tokio-node-{}", id)
        })
        .enable_all()
        .build()
        .unwrap();

    tokio_rt.block_on(run(args))
}

async fn run(args: Args) -> anyhow::Result<()> {
    let mut cur_args = args;
    use tracing_subscriber::prelude::*;
    // spawn the console server in the background, returning a `Layer`:
    let tracing_layer = tracing_subscriber::fmt::layer()
        .with_filter(match SETTINGS.logging.level {
            4 => LevelFilter::TRACE,
            3 => LevelFilter::DEBUG,
            2 => LevelFilter::INFO,
            1 => LevelFilter::WARN,
            _ => LevelFilter::ERROR,
        })
        .with_filter(filter_fn(|metadata| {
            metadata.target().starts_with("massa") // ignore non-massa logs
        }));
    // build a `Subscriber` by combining layers with a `tracing_subscriber::Registry`:
    tracing_subscriber::registry()
        // add the console layer to the subscriber or default layers...
        .with(tracing_layer)
        .init();

    // Setup panic handlers,
    // and when a panic occurs,
    // run default handler,
    // and then shutdown.
    let default_panic = std::panic::take_hook();
    std::panic::set_hook(Box::new(move |info| {
        default_panic(info);
        std::process::exit(1);
    }));

    // load or create wallet, asking for password if necessary
    let node_wallet = load_wallet(
        cur_args.password.clone(),
        &SETTINGS.factory.staking_wallet_path,
    )?;

    // interrupt signal listener
    let sig_int_toggled = Arc::new((Mutex::new(false), Condvar::new()));

    // TODO: re-enable and fix this (remove use ctrlc as _; when done)
    // let sig_int_toggled_clone = Arc::clone(&sig_int_toggled);
    // currently used by the bootstrap client to break out of the to preempt the retry wait
    // ctrlc::set_handler(move || {
    //     *sig_int_toggled_clone
    //         .0
    //         .lock()
    //         .expect("double-lock on interupt bool in ctrl-c handler") = true;
    //     sig_int_toggled_clone.1.notify_all();
    // })
    // .expect("Error setting Ctrl-C handler");

    loop {
        let (
            consensus_event_receiver,
            bootstrap_manager,
            consensus_manager,
            execution_manager,
            selector_manager,
            pool_manager,
            protocol_manager,
            factory_manager,
            mut api_private_stop_rx,
            api_private_handle,
            api_public_handle,
            api_handle,
            grpc_handle,
            metrics_stopper,
        ) = launch(&cur_args, node_wallet.clone(), Arc::clone(&sig_int_toggled)).await;

        // interrupt signal listener
        let (tx, rx) = crossbeam_channel::bounded(1);
        let interrupt_signal_listener = tokio::spawn(async move {
            signal::ctrl_c().await.unwrap();
            tx.send(()).unwrap();
        });

        // loop over messages
        let restart = loop {
            massa_trace!("massa-node.main.run.select", {});
            match consensus_event_receiver.try_recv() {
                Ok(evt) => match evt {
                    ConsensusEvent::NeedSync => {
                        warn!("in response to a desynchronization, the node is going to bootstrap again");
                        break true;
                    }
                    ConsensusEvent::Stop => {
                        break false;
                    }
                },
                Err(TryRecvError::Disconnected) => {
                    error!("consensus_event_receiver.wait_event disconnected");
                    break false;
                }
                _ => {}
            };

            match api_private_stop_rx.try_recv() {
                Ok(_) => {
                    info!("stop command received from private API");
                    break false;
                }
                Err(tokio::sync::mpsc::error::TryRecvError::Disconnected) => {
                    error!("api_private_stop_rx disconnected");
                    break false;
                }
                _ => {}
            }
            match rx.try_recv() {
                Ok(_) => {
                    info!("interrupt signal received");
                    break false;
                }
                Err(crossbeam_channel::TryRecvError::Disconnected) => {
                    error!("interrupt_signal_listener disconnected");
                    break false;
                }
                _ => {}
            }
            sleep(Duration::from_millis(100));
        };
        stop(
            consensus_event_receiver,
            Managers {
                bootstrap_manager,
                consensus_manager,
                execution_manager,
                selector_manager,
                pool_manager,
                protocol_manager,
                factory_manager,
            },
            api_private_handle,
            api_public_handle,
            api_handle,
            grpc_handle,
            metrics_stopper,
        )
        .await;

        if !restart {
            break;
        }
        // If we restart because of a desync, then we do not want to restart from a snapshot
        cur_args.restart_from_snapshot_at_period = None;
        interrupt_signal_listener.abort();
    }
    Ok(())
}<|MERGE_RESOLUTION|>--- conflicted
+++ resolved
@@ -492,12 +492,8 @@
         selector_controller.clone(),
         mip_store.clone(),
         execution_channels.clone(),
-<<<<<<< HEAD
+        node_wallet.clone(),
         massa_metrics.clone(),
-=======
-        node_wallet.clone(),
-        metrics.clone(),
->>>>>>> 2f6d8cc3
     );
 
     // launch pool controller
