--- conflicted
+++ resolved
@@ -401,127 +401,6 @@
             .expect("Overflow when creating constant ledger_entry_datastore_base_size"),
     };
 
-<<<<<<< HEAD
-=======
-    // Creates an empty default store
-    let mip_stats_config = MipStatsConfig {
-        block_count_considered: MIP_STORE_STATS_BLOCK_CONSIDERED,
-        counters_max: MIP_STORE_STATS_COUNTERS_MAX,
-    };
-    let mut mip_store = MipStore::try_from((
-        [(
-            MipInfo {
-                name: "MIP-0000".to_string(),
-                version: 0,
-                components: BTreeMap::from([
-                    (MipComponent::Address, 0),
-                    (MipComponent::KeyPair, 0),
-                ]),
-                start: MassaTime::from_millis(0),
-                timeout: MassaTime::from_millis(0),
-                activation_delay: MassaTime::from_millis(0),
-            },
-            MipState::new(MassaTime::from_millis(0)),
-        )],
-        mip_stats_config,
-    ))
-    .expect("mip store creation failed");
-
-    // Check the bootstraped MIP store
-    if let Some(bootstrap_mip_store) = bootstrap_state.mip_store {
-        // TODO: in some cases, should bootstrap again
-        let (updated, added) = mip_store
-            .update_with(&bootstrap_mip_store)
-            .expect("Cannot update MIP store with bootstrap mip store");
-
-        if !added.is_empty() {
-            for (mip_info, mip_state) in added.iter() {
-                let now = MassaTime::now().expect("Cannot get current time");
-                match mip_state.state_at(now, mip_info.start, mip_info.timeout) {
-                    Ok(st_id) => {
-                        if st_id == ComponentStateTypeId::LockedIn {
-                            // A new MipInfo @ state locked_in - we need to urge the user to update
-                            warn!(
-                                "A new MIP has been locked in: {}, version: {}",
-                                mip_info.name, mip_info.version
-                            );
-                            // Safe to unwrap here (only panic if not LockedIn)
-                            let activation_at = mip_state.activation_at(mip_info).unwrap();
-                            let dt = Utc
-                                .timestamp_opt(activation_at.to_duration().as_secs() as i64, 0)
-                                .unwrap();
-                            warn!("Please update your Massa node before: {}", dt.to_rfc2822());
-                        } else if st_id == ComponentStateTypeId::Active {
-                            // A new MipInfo @ state active - we are not compatible anymore
-                            warn!(
-                                "A new MIP has become active {:?}, version: {:?}",
-                                mip_info.name, mip_info.version
-                            );
-                            panic!(
-                                "Please update your Massa node to support MIP version {} ({})",
-                                mip_info.version, mip_info.name
-                            );
-                        } else if st_id == ComponentStateTypeId::Defined {
-                            // a new MipInfo @ state defined or started (or failed / error)
-                            // warn the user to update its node
-                            warn!(
-                                "A new MIP has been defined: {}, version: {}",
-                                mip_info.name, mip_info.version
-                            );
-                            debug!("MIP state: {:?}", mip_state);
-                            let dt_start = Utc
-                                .timestamp_opt(mip_info.start.to_duration().as_secs() as i64, 0)
-                                .unwrap();
-                            let dt_timeout = Utc
-                                .timestamp_opt(mip_info.timeout.to_duration().as_secs() as i64, 0)
-                                .unwrap();
-                            warn!("Please update your node between: {} and {} if you want to support this update",
-                                dt_start.to_rfc2822(),
-                                dt_timeout.to_rfc2822()
-                            );
-                        } else {
-                            // a new MipInfo @ state defined or started (or failed / error)
-                            // warn the user to update its node
-                            warn!(
-                                "A new MIP has been received: {}, version: {}",
-                                mip_info.name, mip_info.version
-                            );
-                            debug!("MIP state: {:?}", mip_state);
-                            warn!("Please update your Massa node to support it");
-                        }
-                    }
-                    Err(StateAtError::Unpredictable) => {
-                        warn!(
-                            "A new MIP has started: {}, version: {}",
-                            mip_info.name, mip_info.version
-                        );
-                        debug!("MIP state: {:?}", mip_state);
-                        let dt_start = Utc
-                            .timestamp_opt(mip_info.start.to_duration().as_secs() as i64, 0)
-                            .unwrap();
-                        let dt_timeout = Utc
-                            .timestamp_opt(mip_info.timeout.to_duration().as_secs() as i64, 0)
-                            .unwrap();
-                        warn!("Please update your node between: {} and {} if you want to support this update",
-                                dt_start.to_rfc2822(),
-                                dt_timeout.to_rfc2822()
-                            );
-                    }
-                    Err(e) => {
-                        // Should never happen
-                        panic!(
-                            "Unable to get state at {} of mip info: {:?}, error: {}",
-                            now, mip_info, e
-                        )
-                    }
-                }
-            }
-        }
-
-        debug!("MIP store got {} MIP updated from bootstrap", updated.len());
-    }
-
->>>>>>> ecc6ea6c
     // launch execution module
     let execution_config = ExecutionConfig {
         max_final_events: SETTINGS.execution.max_final_events,
