//! Copyright (c) 2022 MASSA LABS <info@massa.net>

// use crate::config::THREAD_COUNT;
// use crate::endorsement::{EndorsementId, EndorsementSerializer, EndorsementSerializerLW};
// use crate::prehash::PreHashed;
use crate::secure_share::{
    Id, SecureShare, SecureShareContent, SecureShareDeserializer, SecureShareSerializer,
};
use crate::{
    // endorsement::{Endorsement, EndorsementDeserializerLW, SecureShareEndorsement},
    error::ModelsError,
    operation::{
        OperationId, OperationIdsDeserializer, OperationIdsSerializer, SecureShareOperation,
    },
    // slot::{Slot, SlotDeserializer, SlotSerializer},
};
// use massa_hash::{Hash, HashDeserializer};
use massa_serialization::{
    // DeserializeError,
    Deserializer,
    SerializeError,
    Serializer,
    // U32VarIntDeserializer,
    // U32VarIntSerializer, U64VarIntDeserializer, U64VarIntSerializer,
};
use massa_signature::{KeyPair, PublicKey, Signature};
// use nom::branch::alt;
// use nom::bytes::complete::tag;
use nom::error::context;
// use nom::multi::{count, length_count};
use nom::sequence::tuple;
use nom::Parser;
use nom::{
    error::{ContextError, ParseError},
    IResult,
};
use serde::{Deserialize, Serialize};
// use serde_with::{DeserializeFromStr, SerializeDisplay};
// use std::collections::HashSet;
// use std::convert::TryInto;
use std::fmt::Formatter;
// use std::ops::Bound::{Excluded, Included};
// use std::str::FromStr;
use crate::block_header::{BlockHeader, BlockHeaderDeserializer, SecuredHeader};
use crate::block_id::BlockId;

/// block
#[derive(Debug, Clone, Serialize, Deserialize)]
pub struct Block {
    /// signed header
    pub header: SecuredHeader,
    /// operations ids
    pub operations: Vec<OperationId>,
}

/// filled block
#[derive(Debug, Clone, Serialize, Deserialize)]
pub struct FilledBlock {
    /// signed header
    pub header: SecuredHeader,
    /// operations
    pub operations: Vec<(OperationId, Option<SecureShareOperation>)>,
}

/// Block with assosciated meta-data and interfaces allowing trust of data in untrusted network
pub type SecureShareBlock = SecureShare<Block, BlockId>;

impl SecureShareContent for Block {
    fn new_verifiable<SC: Serializer<Self>, U: Id>(
        content: Self,
        content_serializer: SC,
        _keypair: &KeyPair,
    ) -> Result<SecureShare<Self, U>, ModelsError> {
        let mut content_serialized = Vec::new();
        content_serializer.serialize(&content, &mut content_serialized)?;
        Ok(SecureShare {
            signature: content.header.signature,
            content_creator_pub_key: content.header.content_creator_pub_key,
            content_creator_address: content.header.content_creator_address,
            id: U::new(*content.header.id.get_hash()),
            content,
            serialized_data: content_serialized,
        })
    }

    fn serialize(
        _signature: &Signature,
        _creator_public_key: &PublicKey,
        serialized_content: &[u8],
        buffer: &mut Vec<u8>,
    ) -> Result<(), SerializeError> {
        buffer.extend(serialized_content);
        Ok(())
    }

    fn deserialize<
        'a,
        E: ParseError<&'a [u8]> + ContextError<&'a [u8]>,
        DC: Deserializer<Self>,
        U: Id,
    >(
        _content_serializer: Option<&dyn Serializer<Self>>,
        _signature_deserializer: &massa_signature::SignatureDeserializer,
        _creator_public_key_deserializer: &massa_signature::PublicKeyDeserializer,
        content_deserializer: &DC,
        buffer: &'a [u8],
    ) -> IResult<&'a [u8], SecureShare<Self, U>, E> {
        let (rest, content) = content_deserializer.deserialize(buffer)?;
        Ok((
            rest,
            SecureShare {
                signature: content.header.signature,
                content_creator_pub_key: content.header.content_creator_pub_key,
                content_creator_address: content.header.content_creator_address,
                id: U::new(*content.header.id.get_hash()),
                content,
                serialized_data: buffer[..buffer.len() - rest.len()].to_vec(),
            },
        ))
    }
}
/// Serializer for `Block`
pub struct BlockSerializer {
    header_serializer: SecureShareSerializer,
    op_ids_serializer: OperationIdsSerializer,
}

impl BlockSerializer {
    /// Creates a new `BlockSerializer`
    pub fn new() -> Self {
        BlockSerializer {
            header_serializer: SecureShareSerializer::new(),
            op_ids_serializer: OperationIdsSerializer::new(),
        }
    }
}

impl Default for BlockSerializer {
    fn default() -> Self {
        Self::new()
    }
}

impl Serializer<Block> for BlockSerializer {
    /// ## Example:
    /// ```rust
    /// use massa_models::{block::{Block, BlockSerializer}, config::THREAD_COUNT, slot::Slot, endorsement::{Endorsement, EndorsementSerializer}, secure_share::SecureShareContent, prehash::PreHashSet};
    /// use massa_models::block_header::{BlockHeader, BlockHeaderSerializer};
    /// use massa_models::block_id::{BlockId};
    /// use massa_hash::Hash;
    /// use massa_signature::KeyPair;
    /// use massa_serialization::{Serializer, Deserializer, DeserializeError};
    /// let keypair = KeyPair::generate();
    /// let parents = (0..THREAD_COUNT)
    ///     .map(|i| BlockId(Hash::compute_from(&[i])))
    ///     .collect();
    ///
    /// // create block header
    /// let orig_header = BlockHeader::new_verifiable(
    ///     BlockHeader {
    ///         slot: Slot::new(1, 1),
    ///         parents,
    ///         operation_merkle_root: Hash::compute_from("mno".as_bytes()),
    ///         endorsements: vec![
    ///             Endorsement::new_verifiable(
    ///                 Endorsement {
    ///                     slot: Slot::new(1, 1),
    ///                     index: 1,
    ///                     endorsed_block: BlockId(Hash::compute_from("blk1".as_bytes())),
    ///                 },
    ///                 EndorsementSerializer::new(),
    ///                 &keypair,
    ///             )
    ///             .unwrap(),
    ///             Endorsement::new_verifiable(
    ///                 Endorsement {
    ///                     slot: Slot::new(4, 0),
    ///                     index: 3,
    ///                     endorsed_block: BlockId(Hash::compute_from("blk2".as_bytes())),
    ///                 },
    ///                 EndorsementSerializer::new(),
    ///                 &keypair,
    ///             )
    ///             .unwrap(),
    ///         ],
    ///     },
    ///     BlockHeaderSerializer::new(),
    ///     &keypair,
    /// )
    /// .unwrap();
    ///
    /// // create block
    /// let orig_block = Block {
    ///     header: orig_header,
    ///     operations: Vec::new(),
    /// };
    ///
    /// let mut buffer = Vec::new();
    /// BlockSerializer::new().serialize(&orig_block, &mut buffer).unwrap();
    /// ```
    fn serialize(&self, value: &Block, buffer: &mut Vec<u8>) -> Result<(), SerializeError> {
        self.header_serializer.serialize(&value.header, buffer)?;
        self.op_ids_serializer
            .serialize(&value.operations, buffer)?;
        Ok(())
    }
}

<<<<<<< HEAD
/// Block deserializer arguments
=======
/// Parameters for the deserializer of a block
>>>>>>> ddbb0a17
pub struct BlockDeserializerArgs {
    /// Number of threads in Massa
    pub thread_count: u8,
    /// Maximum of operations in a block
    pub max_operations_per_block: u32,
    /// Number of endorsements in a block
    pub endorsement_count: u32,
}

/// Deserializer for `Block`
pub struct BlockDeserializer {
    header_deserializer: SecureShareDeserializer<BlockHeader, BlockHeaderDeserializer>,
    op_ids_deserializer: OperationIdsDeserializer,
}

impl BlockDeserializer {
    /// Creates a new `BlockDeserializer`
    // pub fn new(thread_count: u8, max_operations_per_block: u32, endorsement_count: u32) -> Self {
    pub fn new(args: BlockDeserializerArgs) -> Self {
        BlockDeserializer {
            header_deserializer: SecureShareDeserializer::new(BlockHeaderDeserializer::new(
                args.thread_count,
                args.endorsement_count,
            )),
            op_ids_deserializer: OperationIdsDeserializer::new(args.max_operations_per_block),
        }
    }
}

impl Deserializer<Block> for BlockDeserializer {
    /// ## Example:
    /// ```rust
    /// use massa_models::{block::{Block, BlockSerializer, BlockDeserializer, BlockDeserializerArgs}, config::THREAD_COUNT, slot::Slot, endorsement::{Endorsement, EndorsementSerializer}, secure_share::SecureShareContent, prehash::PreHashSet};
    /// use massa_models::block_id::BlockId;
    /// use massa_models::block_header::{BlockHeader, BlockHeaderSerializer};
    /// use massa_hash::Hash;
    /// use massa_signature::KeyPair;
    /// use massa_serialization::{Serializer, Deserializer, DeserializeError};
    /// let keypair = KeyPair::generate();
    /// let parents: Vec<BlockId> = (0..THREAD_COUNT)
    ///     .map(|i| BlockId(Hash::compute_from(&[i])))
    ///     .collect();
    ///
    /// // create block header
    /// let orig_header = BlockHeader::new_verifiable(
    ///     BlockHeader {
    ///         slot: Slot::new(1, 1),
    ///         parents: parents.clone(),
    ///         operation_merkle_root: Hash::compute_from("mno".as_bytes()),
    ///         endorsements: vec![
    ///             Endorsement::new_verifiable(
    ///                 Endorsement {
    ///                     slot: Slot::new(1, 1),
    ///                     index: 0,
    ///                     endorsed_block: parents[1].clone(),
    ///                 },
    ///                 EndorsementSerializer::new(),
    ///                 &keypair,
    ///             )
    ///             .unwrap(),
    ///             Endorsement::new_verifiable(
    ///                 Endorsement {
    ///                     slot: Slot::new(1, 1),
    ///                     index: 1,
    ///                     endorsed_block: parents[1].clone(),
    ///                 },
    ///                 EndorsementSerializer::new(),
    ///                 &keypair,
    ///             )
    ///             .unwrap(),
    ///         ],
    ///     },
    ///     BlockHeaderSerializer::new(),
    ///     &keypair,
    /// )
    /// .unwrap();
    ///
    /// // create block
    /// let orig_block = Block {
    ///     header: orig_header,
    ///     operations: Vec::new(),
    /// };
    ///
    /// let mut buffer = Vec::new();
    /// BlockSerializer::new().serialize(&orig_block, &mut buffer).unwrap();
    /// let args = BlockDeserializerArgs { thread_count: THREAD_COUNT, max_operations_per_block: 100, endorsement_count: 9};
    /// let (rest, res_block) = BlockDeserializer::new(args).deserialize::<DeserializeError>(&mut buffer).unwrap();
    ///
    /// assert!(rest.is_empty());
    /// // check equality
    /// assert_eq!(orig_block.header.id, res_block.header.id);
    /// assert_eq!(
    ///     orig_block.header.content.slot,
    ///     res_block.header.content.slot
    /// );
    /// assert_eq!(
    ///     orig_block.header.serialized_data,
    ///     res_block.header.serialized_data
    /// );
    /// assert_eq!(
    ///     orig_block.header.signature,
    ///     res_block.header.signature
    /// );
    /// ```
    fn deserialize<'a, E: ParseError<&'a [u8]> + ContextError<&'a [u8]>>(
        &self,
        buffer: &'a [u8],
    ) -> IResult<&'a [u8], Block, E> {
        context(
            "Failed Block deserialization",
            tuple((
                context("Failed header deserialization", |input| {
                    self.header_deserializer.deserialize(input)
                }),
                context("Failed operations deserialization", |input| {
                    self.op_ids_deserializer.deserialize(input)
                }),
            )),
        )
        .map(|(header, operations)| Block { header, operations })
        .parse(buffer)
    }
}

impl SecureShareBlock {
    /// size in bytes of the whole block
    pub fn bytes_count(&self) -> u64 {
        self.serialized_data.len() as u64
    }

    /// true if given operation is included in the block
    pub fn contains_operation(&self, op: SecureShareOperation) -> bool {
        self.content.operations.contains(&op.id)
    }

    /// returns the fitness of the block
    pub fn get_fitness(&self) -> u64 {
        self.content.header.get_fitness()
    }
}

impl std::fmt::Display for Block {
    fn fmt(&self, f: &mut Formatter<'_>) -> std::fmt::Result {
        writeln!(f, "{}", self.header)?;
        writeln!(
            f,
            "Operations: {}",
            self.operations
                .iter()
                .map(|op| format!("{}", op))
                .collect::<Vec<String>>()
                .join(" ")
        )?;
        Ok(())
    }
}

// NOTE: TODO
// impl Signable<BlockId> for BlockHeader {
//     fn get_signature_message(&self) -> Result<Hash, ModelsError> {
//         let hash = self.compute_hash()?;
//         let mut res = [0u8; SLOT_KEY_SIZE + BLOCK_ID_SIZE_BYTES];
//         res[..SLOT_KEY_SIZE].copy_from_slice(&self.slot.to_bytes_key());
//         res[SLOT_KEY_SIZE..].copy_from_slice(hash.to_bytes());
//         // rehash for safety
//         Ok(Hash::compute_from(&res))
//     }
// }

/// Block status within the graph
#[derive(Eq, PartialEq, Debug, Deserialize, Serialize)]
pub enum BlockGraphStatus {
    /// received but not yet graph-processed
    Incoming,
    /// waiting for its slot
    WaitingForSlot,
    /// waiting for a missing dependency
    WaitingForDependencies,
    /// active in alternative cliques
    ActiveInAlternativeCliques,
    /// active in blockclique
    ActiveInBlockclique,
    /// forever applies
    Final,
    /// discarded for any reason
    Discarded,
    /// not found in graph
    NotFound,
}

#[cfg(test)]
mod test {
    use super::*;
    use crate::{
        block_header::BlockHeaderSerializer,
        config::{ENDORSEMENT_COUNT, MAX_OPERATIONS_PER_BLOCK, THREAD_COUNT},
        endorsement::Endorsement,
        endorsement::EndorsementSerializer,
        slot::Slot,
    };
    use massa_hash::Hash;
    use massa_serialization::DeserializeError;
    use massa_signature::KeyPair;
    use serial_test::serial;
    use std::str::FromStr;

    #[test]
    #[serial]
    fn test_block_serialization() {
        let keypair =
            KeyPair::from_str("S1bXjyPwrssNmG4oUG5SEqaUhQkVArQi7rzQDWpCprTSmEgZDGG").unwrap();
        let parents = (0..THREAD_COUNT)
            .map(|_i| {
                BlockId(
                    Hash::from_bs58_check("bq1NsaCBAfseMKSjNBYLhpK7M5eeef2m277MYS2P2k424GaDf")
                        .unwrap(),
                )
            })
            .collect();

        let endo1 = Endorsement::new_verifiable(
            Endorsement {
                slot: Slot::new(1, 0),
                index: 0,
                endorsed_block: BlockId(
                    Hash::from_bs58_check("bq1NsaCBAfseMKSjNBYLhpK7M5eeef2m277MYS2P2k424GaDf")
                        .unwrap(),
                ),
            },
            EndorsementSerializer::new(),
            &keypair,
        )
        .unwrap();
        let endo2 = Endorsement::new_verifiable(
            Endorsement {
                slot: Slot::new(1, 0),
                index: ENDORSEMENT_COUNT - 1,
                endorsed_block: BlockId(
                    Hash::from_bs58_check("bq1NsaCBAfseMKSjNBYLhpK7M5eeef2m277MYS2P2k424GaDf")
                        .unwrap(),
                ),
            },
            EndorsementSerializer::new(),
            &keypair,
        )
        .unwrap();

        // create block header
        let orig_header = BlockHeader::new_verifiable(
            BlockHeader {
                slot: Slot::new(1, 0),
                parents,
                operation_merkle_root: Hash::compute_from("mno".as_bytes()),
                endorsements: vec![endo1, endo2],
            },
            BlockHeaderSerializer::new(),
            &keypair,
        )
        .unwrap();

        // create block
        let orig_block = Block {
            header: orig_header.clone(),
            operations: Default::default(),
        };

        // serialize block
        let secured_block: SecureShareBlock =
            Block::new_verifiable(orig_block.clone(), BlockSerializer::new(), &keypair).unwrap();
        let mut ser_block = Vec::new();
        SecureShareSerializer::new()
            .serialize(&secured_block, &mut ser_block)
            .unwrap();

        // deserialize
        let args = BlockDeserializerArgs {
            thread_count: THREAD_COUNT,
            max_operations_per_block: MAX_OPERATIONS_PER_BLOCK,
            endorsement_count: ENDORSEMENT_COUNT,
        };
        let (rest, res_block): (&[u8], SecureShareBlock) =
            SecureShareDeserializer::new(BlockDeserializer::new(args))
                .deserialize::<DeserializeError>(&ser_block)
                .unwrap();

        assert!(rest.is_empty());
        // check equality
        assert_eq!(orig_block.header.id, res_block.content.header.id);
        assert_eq!(orig_block.header.id, res_block.id);
        assert_eq!(
            orig_block.header.content.slot,
            res_block.content.header.content.slot
        );
        assert_eq!(
            orig_block.header.serialized_data,
            res_block.content.header.serialized_data
        );
        assert_eq!(
            orig_block.header.signature,
            res_block.content.header.signature
        );

        assert_eq!(
            orig_block.header.content.endorsements,
            res_block.content.header.content.endorsements
        );

        assert_eq!(orig_block.header.signature, res_block.signature);
        orig_header.verify_signature().unwrap();
        for ed in orig_block.header.content.endorsements.iter() {
            ed.verify_signature().unwrap();
        }

        res_block.content.header.assert_invariants().unwrap();
    }

    #[test]
    #[serial]
    fn test_genesis_block_serialization() {
        let keypair = KeyPair::generate();
        let parents: Vec<BlockId> = vec![];

        // create block header
        let orig_header = BlockHeader::new_verifiable(
            BlockHeader {
                slot: Slot::new(0, 1),
                parents,
                operation_merkle_root: Hash::compute_from("mno".as_bytes()),
                endorsements: vec![],
            },
            BlockHeaderSerializer::new(),
            &keypair,
        )
        .unwrap();

        // create block
        let orig_block = Block {
            header: orig_header,
            operations: Default::default(),
        };

        // serialize block
        let secured_block: SecureShareBlock =
            Block::new_verifiable(orig_block.clone(), BlockSerializer::new(), &keypair).unwrap();
        let mut ser_block = Vec::new();
        SecureShareSerializer::new()
            .serialize(&secured_block, &mut ser_block)
            .unwrap();

        // deserialize
        let args = BlockDeserializerArgs {
            thread_count: THREAD_COUNT,
            max_operations_per_block: MAX_OPERATIONS_PER_BLOCK,
            endorsement_count: ENDORSEMENT_COUNT,
        };
        let (rest, res_block): (&[u8], SecureShareBlock) =
            SecureShareDeserializer::new(BlockDeserializer::new(args))
                .deserialize::<DeserializeError>(&ser_block)
                .unwrap();

        res_block.content.header.assert_invariants().unwrap();

        // check equality

        assert!(rest.is_empty());
        assert_eq!(orig_block.header.id, res_block.content.header.id);
        // assert_eq!(orig_block.header.id, res_block.id);
        assert_eq!(
            orig_block.header.content.slot,
            res_block.content.header.content.slot
        );
        assert_eq!(
            orig_block.header.serialized_data,
            res_block.content.header.serialized_data
        );
        assert_eq!(
            orig_block.header.signature,
            res_block.content.header.signature
        );

        assert_eq!(
            orig_block.header.content.endorsements,
            res_block.content.header.content.endorsements
        );

        assert_eq!(orig_block.header.signature, res_block.signature);
    }

    #[test]
    #[serial]
    fn test_invalid_genesis_block_serialization_with_endorsements() {
        let keypair = KeyPair::generate();
        let parents: Vec<BlockId> = vec![];

        // Genesis block do not have any parents and thus cannot embed endorsements
        let endorsement = Endorsement {
            slot: Slot::new(0, 1),
            index: 1,
            endorsed_block: BlockId(Hash::compute_from(&[1])),
        };

        // create block header
        let orig_header = BlockHeader::new_verifiable(
            BlockHeader {
                slot: Slot::new(0, 1),
                parents,
                operation_merkle_root: Hash::compute_from("mno".as_bytes()),
                endorsements: vec![Endorsement::new_verifiable(
                    endorsement,
                    EndorsementSerializer::new(),
                    &keypair,
                )
                .unwrap()],
            },
            BlockHeaderSerializer::new(),
            &keypair,
        )
        .unwrap();

        // create block
        let orig_block = Block {
            header: orig_header,
            operations: Default::default(),
        };

        // serialize block
        let secured_block: SecureShareBlock =
            Block::new_verifiable(orig_block, BlockSerializer::new(), &keypair).unwrap();
        let mut ser_block = Vec::new();
        SecureShareSerializer::new()
            .serialize(&secured_block, &mut ser_block)
            .unwrap();

        // deserialize
        let args = BlockDeserializerArgs {
            thread_count: THREAD_COUNT,
            max_operations_per_block: MAX_OPERATIONS_PER_BLOCK,
            endorsement_count: ENDORSEMENT_COUNT,
        };
        let res: Result<(&[u8], SecureShareBlock), _> =
            SecureShareDeserializer::new(BlockDeserializer::new(args))
                .deserialize::<DeserializeError>(&ser_block);

        // TODO: Catch an failed deser being a fail, instead of a recoverable error
        // TODO: assert that the error variant/context/etc. matches the expected failure
        assert!(res.is_err());
        // let nom::Err::Failure(_) = res.unwrap_err() else {
        //     panic!("Deserialisation with invalid endorsements should be total fail");
        // };
    }
    #[test]
    #[serial]
    fn test_invalid_genesis_block_serialization_with_parents() {
        let keypair = KeyPair::generate();
        let parents = (0..THREAD_COUNT)
            .map(|i| BlockId(Hash::compute_from(&[i])))
            .collect();

        // create block header
        let orig_header = BlockHeader::new_verifiable(
            BlockHeader {
                slot: Slot::new(0, 1),
                parents,
                operation_merkle_root: Hash::compute_from("mno".as_bytes()),
                endorsements: vec![],
            },
            BlockHeaderSerializer::new(),
            &keypair,
        )
        .unwrap();

        // create block
        let orig_block = Block {
            header: orig_header,
            operations: Default::default(),
        };

        // serialize block
        let secured_block: SecureShareBlock =
            Block::new_verifiable(orig_block, BlockSerializer::new(), &keypair).unwrap();
        let mut ser_block = Vec::new();
        SecureShareSerializer::new()
            .serialize(&secured_block, &mut ser_block)
            .unwrap();

        // deserialize
        let args = BlockDeserializerArgs {
            thread_count: THREAD_COUNT,
            max_operations_per_block: MAX_OPERATIONS_PER_BLOCK,
            endorsement_count: ENDORSEMENT_COUNT,
        };
        let res: Result<(&[u8], SecureShareBlock), _> =
            SecureShareDeserializer::new(BlockDeserializer::new(args))
                .deserialize::<DeserializeError>(&ser_block);

        // TODO: Catch an failed deser being a fail, instead of a recoverable error
        // TODO: assert that the error variant/context/etc. matches the expected failure
        assert!(res.is_err());
    }
    #[test]
    #[serial]
    fn test_invalid_block_serialization_no_parents() {
        let keypair = KeyPair::generate();
        // Non genesis block must have THREAD_COUNT parents

        // create block header
        let orig_header = BlockHeader::new_verifiable(
            BlockHeader {
                slot: Slot::new(1, 1),
                parents: vec![],
                operation_merkle_root: Hash::compute_from("mno".as_bytes()),
                endorsements: vec![],
            },
            BlockHeaderSerializer::new(),
            &keypair,
        )
        .unwrap();

        // create block
        let orig_block = Block {
            header: orig_header,
            operations: Default::default(),
        };

        // serialize block
        let secured_block: SecureShareBlock =
            Block::new_verifiable(orig_block, BlockSerializer::new(), &keypair).unwrap();
        let mut ser_block = Vec::new();
        SecureShareSerializer::new()
            .serialize(&secured_block, &mut ser_block)
            .unwrap();

        // deserialize
        let args = BlockDeserializerArgs {
            thread_count: THREAD_COUNT,
            max_operations_per_block: MAX_OPERATIONS_PER_BLOCK,
            endorsement_count: ENDORSEMENT_COUNT,
        };
        let res: Result<(&[u8], SecureShareBlock), _> =
            SecureShareDeserializer::new(BlockDeserializer::new(args))
                .deserialize::<DeserializeError>(&ser_block);

        // TODO: Catch an failed deser being a fail, instead of a recoverable error
        // TODO: assert that the error variant/context/etc. matches the expected failure
        assert!(res.is_err());
    }
    #[test]
    #[serial]
    fn test_invalid_block_serialization_obo_high_parent_count() {
        let keypair = KeyPair::generate();
        // Non genesis block must have THREAD_COUNT parents
        let parents = (0..=THREAD_COUNT)
            .map(|i| BlockId(Hash::compute_from(&[i])))
            .collect();

        // create block header
        let orig_header = BlockHeader::new_verifiable(
            BlockHeader {
                slot: Slot::new(1, 1),
                parents,
                operation_merkle_root: Hash::compute_from("mno".as_bytes()),
                endorsements: vec![],
            },
            BlockHeaderSerializer::new(),
            &keypair,
        )
        .unwrap();

        // create block
        let orig_block = Block {
            header: orig_header,
            operations: Default::default(),
        };

        // serialize block
        let secured_block: SecureShareBlock =
            Block::new_verifiable(orig_block, BlockSerializer::new(), &keypair).unwrap();
        let mut ser_block = Vec::new();
        SecureShareSerializer::new()
            .serialize(&secured_block, &mut ser_block)
            .unwrap();

        // deserialize
        let args = BlockDeserializerArgs {
            thread_count: THREAD_COUNT,
            max_operations_per_block: MAX_OPERATIONS_PER_BLOCK,
            endorsement_count: ENDORSEMENT_COUNT,
        };
        let res: Result<(&[u8], SecureShareBlock), _> =
            SecureShareDeserializer::new(BlockDeserializer::new(args))
                .deserialize::<DeserializeError>(&ser_block);

        // TODO: Catch an failed deser being a fail, instead of a recoverable error
        // TODO: assert that the error variant/context/etc. matches the expected failure
        assert!(res.is_err());
    }

    #[test]
    #[serial]
    fn test_block_serialization_max_endo_count() {
        let keypair =
            KeyPair::from_str("S1bXjyPwrssNmG4oUG5SEqaUhQkVArQi7rzQDWpCprTSmEgZDGG").unwrap();
        let endorsed = BlockId(
            Hash::from_bs58_check("bq1NsaCBAfseMKSjNBYLhpK7M5eeef2m277MYS2P2k424GaDf").unwrap(),
        );
        let fillers = (1..THREAD_COUNT).map(|i| BlockId(Hash::compute_from(&[i])));
        let parents = std::iter::once(endorsed).chain(fillers).collect();

        let endorsements = (0..ENDORSEMENT_COUNT)
            .map(|i| {
                Endorsement::new_verifiable(
                    Endorsement {
                        slot: Slot::new(1, 0),
                        index: i,
                        endorsed_block: BlockId(
                            Hash::from_bs58_check(
                                "bq1NsaCBAfseMKSjNBYLhpK7M5eeef2m277MYS2P2k424GaDf",
                            )
                            .unwrap(),
                        ),
                    },
                    EndorsementSerializer::new(),
                    &keypair,
                )
                .unwrap()
            })
            .collect();
        // create block header
        let orig_header = BlockHeader::new_verifiable(
            BlockHeader {
                slot: Slot::new(1, 0),
                parents,
                operation_merkle_root: Hash::compute_from("mno".as_bytes()),
                endorsements,
            },
            BlockHeaderSerializer::new(),
            &keypair,
        )
        .unwrap();

        // create block
        let orig_block = Block {
            header: orig_header,
            operations: Default::default(),
        };

        // serialize block
        let secured_block: SecureShareBlock =
            Block::new_verifiable(orig_block, BlockSerializer::new(), &keypair).unwrap();
        let mut ser_block = Vec::new();
        SecureShareSerializer::new()
            .serialize(&secured_block, &mut ser_block)
            .unwrap();

        // deserialize
        let args = BlockDeserializerArgs {
            thread_count: THREAD_COUNT,
            max_operations_per_block: MAX_OPERATIONS_PER_BLOCK,
            endorsement_count: ENDORSEMENT_COUNT,
        };
        let (_, res): (&[u8], SecureShareBlock) =
            SecureShareDeserializer::new(BlockDeserializer::new(args))
                .deserialize::<DeserializeError>(&ser_block)
                .unwrap();

        res.content.header.assert_invariants().unwrap();
    }
    #[test]
    #[serial]
    fn test_invalid_block_serialization_obo_low_parent_count() {
        let keypair = KeyPair::generate();
        // Non genesis block must have THREAD_COUNT parents
        let parents = (1..THREAD_COUNT)
            .map(|i| BlockId(Hash::compute_from(&[i])))
            .collect();

        // create block header
        let orig_header = BlockHeader::new_verifiable(
            BlockHeader {
                slot: Slot::new(1, 1),
                parents,
                operation_merkle_root: Hash::compute_from("mno".as_bytes()),
                endorsements: vec![],
            },
            BlockHeaderSerializer::new(),
            &keypair,
        )
        .unwrap();

        // create block
        let orig_block = Block {
            header: orig_header,
            operations: Default::default(),
        };

        // serialize block
        let secured_block: SecureShareBlock =
            Block::new_verifiable(orig_block, BlockSerializer::new(), &keypair).unwrap();
        let mut ser_block = Vec::new();
        SecureShareSerializer::new()
            .serialize(&secured_block, &mut ser_block)
            .unwrap();

        // deserialize
        let args = BlockDeserializerArgs {
            thread_count: THREAD_COUNT,
            max_operations_per_block: MAX_OPERATIONS_PER_BLOCK,
            endorsement_count: ENDORSEMENT_COUNT,
        };
        let res: Result<(&[u8], SecureShareBlock), _> =
            SecureShareDeserializer::new(BlockDeserializer::new(args))
                .deserialize::<DeserializeError>(&ser_block);

        // TODO: Catch an failed deser being a fail, instead of a recoverable error
        // TODO: assert that the error variant/context/etc. matches the expected failure
        assert!(res.is_err());
    }
    #[test]
    #[serial]
    fn test_invalid_block_serialization_obo_high_endo_count() {
        let keypair = KeyPair::generate();
        // Non genesis block must have THREAD_COUNT parents
        let parents = (0..THREAD_COUNT)
            .map(|i| BlockId(Hash::compute_from(&[i])))
            .collect();

        let endorsements = (0..=ENDORSEMENT_COUNT)
            .map(|i| {
                Endorsement::new_verifiable(
                    Endorsement {
                        slot: Slot::new(0, 1),
                        index: i,
                        endorsed_block: BlockId(Hash::compute_from(&[i as u8])),
                    },
                    EndorsementSerializer::new(),
                    &keypair,
                )
                .unwrap()
            })
            .collect();
        // create block header
        let orig_header = BlockHeader::new_verifiable(
            BlockHeader {
                slot: Slot::new(1, 1),
                parents,
                operation_merkle_root: Hash::compute_from("mno".as_bytes()),
                endorsements,
            },
            BlockHeaderSerializer::new(),
            &keypair,
        )
        .unwrap();

        // create block
        let orig_block = Block {
            header: orig_header,
            operations: Default::default(),
        };

        // serialize block
        let secured_block: SecureShareBlock =
            Block::new_verifiable(orig_block, BlockSerializer::new(), &keypair).unwrap();
        let mut ser_block = Vec::new();
        SecureShareSerializer::new()
            .serialize(&secured_block, &mut ser_block)
            .unwrap();

        // deserialize
        let args = BlockDeserializerArgs {
            thread_count: THREAD_COUNT,
            max_operations_per_block: MAX_OPERATIONS_PER_BLOCK,
            endorsement_count: ENDORSEMENT_COUNT,
        };
        let res: Result<(&[u8], SecureShareBlock), _> =
            SecureShareDeserializer::new(BlockDeserializer::new(args))
                .deserialize::<DeserializeError>(&ser_block);

        // TODO: Catch an failed deser being a fail, instead of a recoverable error
        // TODO: see issue #3400
        assert!(res.is_err());
    }
    #[test]
    #[serial]
    fn test_invalid_endorsement_idx() {
        let keypair =
            KeyPair::from_str("S1bXjyPwrssNmG4oUG5SEqaUhQkVArQi7rzQDWpCprTSmEgZDGG").unwrap();
        let parents = (0..THREAD_COUNT)
            .map(|_i| {
                BlockId(
                    Hash::from_bs58_check("bq1NsaCBAfseMKSjNBYLhpK7M5eeef2m277MYS2P2k424GaDf")
                        .unwrap(),
                )
            })
            .collect();

        let endo1 = Endorsement::new_verifiable(
            Endorsement {
                slot: Slot::new(1, 0),
                index: ENDORSEMENT_COUNT,
                endorsed_block: BlockId(
                    Hash::from_bs58_check("bq1NsaCBAfseMKSjNBYLhpK7M5eeef2m277MYS2P2k424GaDf")
                        .unwrap(),
                ),
            },
            EndorsementSerializer::new(),
            &keypair,
        )
        .unwrap();

        // create block header
        let orig_header = BlockHeader::new_verifiable(
            BlockHeader {
                slot: Slot::new(1, 0),
                parents,
                operation_merkle_root: Hash::compute_from("mno".as_bytes()),
                endorsements: vec![endo1],
            },
            BlockHeaderSerializer::new(),
            &keypair,
        )
        .unwrap();

        // create block
        let orig_block = Block {
            header: orig_header.clone(),
            operations: Default::default(),
        };

        // serialize block
        let secured_block: SecureShareBlock =
            Block::new_verifiable(orig_block.clone(), BlockSerializer::new(), &keypair).unwrap();
        let mut ser_block = Vec::new();
        SecureShareSerializer::new()
            .serialize(&secured_block, &mut ser_block)
            .unwrap();

        // deserialize
        let args = BlockDeserializerArgs {
            thread_count: THREAD_COUNT,
            max_operations_per_block: MAX_OPERATIONS_PER_BLOCK,
            endorsement_count: ENDORSEMENT_COUNT,
        };
        let res: Result<(&[u8], SecureShareBlock), _> =
            SecureShareDeserializer::new(BlockDeserializer::new(args))
                .deserialize::<DeserializeError>(&ser_block);
        // TODO: Catch an failed deser being a fail, instead of a recoverable error
        // TODO: assert that the error variant/context/etc. matches the expected failure
        assert!(res.is_err());
    }
    #[test]
    #[serial]
    fn test_invalid_dupe_endo_idx() {
        let keypair =
            KeyPair::from_str("S1bXjyPwrssNmG4oUG5SEqaUhQkVArQi7rzQDWpCprTSmEgZDGG").unwrap();
        let parents = (0..THREAD_COUNT)
            .map(|_i| {
                BlockId(
                    Hash::from_bs58_check("bq1NsaCBAfseMKSjNBYLhpK7M5eeef2m277MYS2P2k424GaDf")
                        .unwrap(),
                )
            })
            .collect();

        let endo1 = Endorsement::new_verifiable(
            Endorsement {
                slot: Slot::new(1, 0),
                index: 0,
                endorsed_block: BlockId(
                    Hash::from_bs58_check("bq1NsaCBAfseMKSjNBYLhpK7M5eeef2m277MYS2P2k424GaDf")
                        .unwrap(),
                ),
            },
            EndorsementSerializer::new(),
            &keypair,
        )
        .unwrap();
        let endo2 = Endorsement::new_verifiable(
            Endorsement {
                slot: Slot::new(1, 0),
                index: 0,
                endorsed_block: BlockId(
                    Hash::from_bs58_check("bq1NsaCBAfseMKSjNBYLhpK7M5eeef2m277MYS2P2k424GaDf")
                        .unwrap(),
                ),
            },
            EndorsementSerializer::new(),
            &keypair,
        )
        .unwrap();

        // create block header
        let orig_header = BlockHeader::new_verifiable(
            BlockHeader {
                slot: Slot::new(1, 0),
                parents,
                operation_merkle_root: Hash::compute_from("mno".as_bytes()),
                endorsements: vec![endo1, endo2],
            },
            BlockHeaderSerializer::new(),
            &keypair,
        )
        .unwrap();

        // create block
        let orig_block = Block {
            header: orig_header.clone(),
            operations: Default::default(),
        };

        // serialize block
        let secured_block: SecureShareBlock =
            Block::new_verifiable(orig_block.clone(), BlockSerializer::new(), &keypair).unwrap();
        let mut ser_block = Vec::new();
        SecureShareSerializer::new()
            .serialize(&secured_block, &mut ser_block)
            .unwrap();

        // deserialize
        let args = BlockDeserializerArgs {
            thread_count: THREAD_COUNT,
            max_operations_per_block: MAX_OPERATIONS_PER_BLOCK,
            endorsement_count: ENDORSEMENT_COUNT,
        };
        let res: Result<(&[u8], SecureShareBlock), _> =
            SecureShareDeserializer::new(BlockDeserializer::new(args))
                .deserialize::<DeserializeError>(&ser_block);

        // TODO: Catch an failed deser being a fail, instead of a recoverable error
        // TODO: assert that the error variant/context/etc. matches the expected failure
        assert!(res.is_err());
    }
}<|MERGE_RESOLUTION|>--- conflicted
+++ resolved
@@ -206,11 +206,7 @@
     }
 }
 
-<<<<<<< HEAD
-/// Block deserializer arguments
-=======
 /// Parameters for the deserializer of a block
->>>>>>> ddbb0a17
 pub struct BlockDeserializerArgs {
     /// Number of threads in Massa
     pub thread_count: u8,
