use crossbeam::channel::{bounded, Receiver, Sender};
use massa_consensus_exports::ConsensusController;
use massa_models::node::NodeId;
use massa_pool_exports::PoolController;
use massa_protocol_exports::{
    BootstrapPeers, PeerData, PeerId, ProtocolConfig, ProtocolController, ProtocolError,
    ProtocolManager,
};
use massa_serialization::U64VarIntDeserializer;
use massa_signature::KeyPair;
use massa_storage::Storage;
use massa_versioning::{
    keypair_factory::KeyPairFactory, versioning::MipStore, versioning_factory::VersioningFactory,
};
use parking_lot::RwLock;
use peernet::{
    config::{PeerNetCategoryInfo, PeerNetConfiguration},
    network_manager::PeerNetManager,
    types::KeyPair as PeerNetKeyPair,
};
use std::{
    collections::HashMap, fs::read_to_string, ops::Bound::Included, str::FromStr, sync::Arc,
};
use tracing::{debug, log::warn};

use crate::{
    connectivity::{start_connectivity_thread, ConnectivityCommand},
    controller::ProtocolControllerImpl,
    handlers::{
        block_handler::{
            commands_propagation::BlockHandlerPropagationCommand,
            commands_retrieval::BlockHandlerRetrievalCommand,
        },
        endorsement_handler::{
            commands_propagation::EndorsementHandlerPropagationCommand,
            commands_retrieval::EndorsementHandlerRetrievalCommand,
        },
        operation_handler::{
            commands_propagation::OperationHandlerPropagationCommand,
            commands_retrieval::OperationHandlerRetrievalCommand,
        },
        peer_handler::{
            models::{PeerDB, PeerManagementCmd},
            MassaHandshake,
        },
    },
    manager::ProtocolManagerImpl,
    messages::MessagesHandler,
    wrap_network::NetworkControllerImpl,
};

pub struct ProtocolChannels {
    pub operation_handler_retrieval: (
        Sender<OperationHandlerRetrievalCommand>,
        Receiver<OperationHandlerRetrievalCommand>,
    ),
    pub operation_handler_propagation: (
        Sender<OperationHandlerPropagationCommand>,
        Receiver<OperationHandlerPropagationCommand>,
    ),
    pub endorsement_handler_retrieval: (
        Sender<EndorsementHandlerRetrievalCommand>,
        Receiver<EndorsementHandlerRetrievalCommand>,
    ),
    pub endorsement_handler_propagation: (
        Sender<EndorsementHandlerPropagationCommand>,
        Receiver<EndorsementHandlerPropagationCommand>,
    ),
    pub block_handler_retrieval: (
        Sender<BlockHandlerRetrievalCommand>,
        Receiver<BlockHandlerRetrievalCommand>,
    ),
    pub block_handler_propagation: (
        Sender<BlockHandlerPropagationCommand>,
        Receiver<BlockHandlerPropagationCommand>,
    ),
    pub connectivity_thread: (Sender<ConnectivityCommand>, Receiver<ConnectivityCommand>),
    pub peer_management_handler: (Sender<PeerManagementCmd>, Receiver<PeerManagementCmd>),
}

/// This function exists because consensus need the protocol controller and we need consensus controller.
/// Someone has to be created first.
pub fn create_protocol_controller(
    config: ProtocolConfig,
) -> (Box<dyn ProtocolController>, ProtocolChannels) {
    let (sender_operations_retrieval_ext, receiver_operations_retrieval_ext) =
        bounded(config.max_size_channel_commands_retrieval_operations);
    let (sender_operations_propagation_ext, receiver_operations_propagation_ext) =
        bounded(config.max_size_channel_commands_propagation_operations);
    let (sender_endorsements_retrieval_ext, receiver_endorsements_retrieval_ext) =
        bounded(config.max_size_channel_commands_retrieval_endorsements);
    let (sender_endorsements_propagation_ext, receiver_endorsements_propagation_ext) =
        bounded(config.max_size_channel_commands_propagation_endorsements);
    let (sender_blocks_propagation_ext, receiver_blocks_propagation_ext) =
        bounded(config.max_size_channel_commands_retrieval_blocks);
    let (sender_blocks_retrieval_ext, receiver_blocks_retrieval_ext) =
        bounded(config.max_size_channel_commands_propagation_blocks);
    let (sender_connectivity_ext, receiver_connectivity_ext) =
        bounded(config.max_size_channel_commands_connectivity);
    let (sender_peer_management_ext, receiver_peer_management_ext): (
        Sender<PeerManagementCmd>,
        Receiver<PeerManagementCmd>,
    ) = crossbeam::channel::bounded(config.max_size_channel_commands_peers);
    (
        Box::new(ProtocolControllerImpl::new(
            sender_blocks_retrieval_ext.clone(),
            sender_blocks_propagation_ext.clone(),
            sender_operations_propagation_ext.clone(),
            sender_endorsements_propagation_ext.clone(),
            sender_connectivity_ext.clone(),
            sender_peer_management_ext.clone(),
        )),
        ProtocolChannels {
            operation_handler_retrieval: (
                sender_operations_retrieval_ext,
                receiver_operations_retrieval_ext,
            ),
            operation_handler_propagation: (
                sender_operations_propagation_ext,
                receiver_operations_propagation_ext,
            ),
            endorsement_handler_retrieval: (
                sender_endorsements_retrieval_ext,
                receiver_endorsements_retrieval_ext,
            ),
            endorsement_handler_propagation: (
                sender_endorsements_propagation_ext,
                receiver_endorsements_propagation_ext,
            ),
            block_handler_retrieval: (sender_blocks_retrieval_ext, receiver_blocks_retrieval_ext),
            block_handler_propagation: (
                sender_blocks_propagation_ext,
                receiver_blocks_propagation_ext,
            ),
            connectivity_thread: (sender_connectivity_ext, receiver_connectivity_ext),
            peer_management_handler: (sender_peer_management_ext, receiver_peer_management_ext),
        },
    )
}

/// start a new `ProtocolController` from a `ProtocolConfig`
///
/// # Arguments
/// * `config`: protocol settings
/// * `consensus_controller`: interact with consensus module
/// * `bootstrap_peers`: list of peers to connect to retrieved from the bootstrap
/// * `storage`: Shared storage to fetch data that are fetch across all modules
pub fn start_protocol_controller(
    config: ProtocolConfig,
    consensus_controller: Box<dyn ConsensusController>,
    bootstrap_peers: Option<BootstrapPeers>,
    pool_controller: Box<dyn PoolController>,
    storage: Storage,
    protocol_channels: ProtocolChannels,
    mip_store: MipStore,
) -> Result<(Box<dyn ProtocolManager>, KeyPair, NodeId), ProtocolError> {
    debug!("starting protocol controller");
    let peer_db = Arc::new(RwLock::new(PeerDB::default()));

    let (sender_operations, receiver_operations) =
        bounded(config.max_size_channel_network_to_operation_handler);
    let (sender_endorsements, receiver_endorsements) =
        bounded(config.max_size_channel_network_to_endorsement_handler);
    let (sender_blocks, receiver_blocks) =
        bounded(config.max_size_channel_network_to_block_handler);
    let (sender_peers, receiver_peers) = bounded(config.max_size_channel_network_to_peer_handler);

    // Register channels for handlers
    let message_handlers: MessagesHandler = MessagesHandler {
        sender_blocks: sender_blocks.clone(),
        sender_endorsements: sender_endorsements.clone(),
        sender_operations: sender_operations.clone(),
        sender_peers: sender_peers.clone(),
        id_deserializer: U64VarIntDeserializer::new(Included(0), Included(u64::MAX)),
    };

    let mut peernet_config = PeerNetConfiguration::default(
        MassaHandshake::new(peer_db.clone(), config.clone(), message_handlers.clone()),
        message_handlers.clone(),
    );

    // try to read node keypair from file, otherwise generate it & write to file. Then derive nodeId
    let keypair = if std::path::Path::is_file(&config.keypair_file) {
        // file exists: try to load it
        let keypair_bs58_check_encoded = read_to_string(&config.keypair_file).map_err(|err| {
            std::io::Error::new(err.kind(), format!("could not load node key file: {}", err))
        })?;
        serde_json::from_slice::<KeyPair>(keypair_bs58_check_encoded.as_bytes())?
    } else {
        // node file does not exist: generate the key and save it
        // MERGE TODO
        let keypair_factory = KeyPairFactory {
            mip_store: mip_store.clone(),
        };
        let keypair = keypair_factory.create(&(), None)?;
        if let Err(e) = std::fs::write(&config.keypair_file, serde_json::to_string(&keypair)?) {
            warn!("could not generate node key file: {}", e);
        }
        keypair
    };

    let initial_peers_infos = serde_json::from_str::<HashMap<PeerId, PeerData>>(
        &std::fs::read_to_string(&config.initial_peers)?,
    )?;

    let initial_peers = if let Some(bootstrap_peers) = bootstrap_peers {
        bootstrap_peers.0.into_iter().collect()
    } else {
        initial_peers_infos
            .iter()
            .map(|(peer_id, data)| (peer_id.clone(), data.listeners.clone()))
            .collect()
    };

    let peernet_keypair = PeerNetKeyPair::from_str(&keypair.to_string()).unwrap();
    peernet_config.self_keypair = peernet_keypair.clone();
<<<<<<< HEAD
    // TODO: Add the rest of the config
    peernet_config.max_in_connections = config.max_in_connections;
    peernet_config.max_out_connections = config.max_out_connections;
=======
    let peernet_categories = config
        .peers_categories
        .iter()
        .map(|(category_name, infos)| {
            (
                category_name.clone(),
                (
                    initial_peers_infos
                        .iter()
                        .filter_map(|info| {
                            if info.1.category == *category_name {
                                //TODO: Adapt for multiple listeners
                                Some(
                                    info.1
                                        .listeners
                                        .iter()
                                        .next()
                                        .map(|addr| addr.0.ip().to_canonical())
                                        .unwrap(),
                                )
                            } else {
                                None
                            }
                        })
                        .collect(),
                    PeerNetCategoryInfo {
                        max_in_connections_post_handshake: infos.max_in_connections_post_handshake,
                        max_in_connections_pre_handshake: infos.max_in_connections_pre_handshake,
                        max_in_connections_per_ip: infos.max_in_connections_per_ip,
                    },
                ),
            )
        })
        .collect();
    peernet_config.peers_categories = peernet_categories;
    peernet_config.default_category_info = PeerNetCategoryInfo {
        max_in_connections_pre_handshake: config
            .default_category_info
            .max_in_connections_pre_handshake,
        max_in_connections_post_handshake: config
            .default_category_info
            .max_in_connections_post_handshake,
        max_in_connections_per_ip: config.default_category_info.max_in_connections_per_ip,
    };
>>>>>>> 9aec0d1f

    let network_controller = Box::new(NetworkControllerImpl::new(PeerNetManager::new(
        peernet_config,
    )));

    let connectivity_thread_handle = start_connectivity_thread(
        PeerId::from_public_key(peernet_keypair.get_public_key()),
        network_controller,
        consensus_controller,
        pool_controller,
        (sender_blocks, receiver_blocks),
        (sender_endorsements, receiver_endorsements),
        (sender_operations, receiver_operations),
        (sender_peers, receiver_peers),
        initial_peers,
        peer_db,
        storage,
        protocol_channels,
        message_handlers,
<<<<<<< HEAD
        mip_store,
=======
        config
            .peers_categories
            .iter()
            .map(|(category_name, infos)| {
                (
                    category_name.clone(),
                    (
                        initial_peers_infos
                            .iter()
                            .filter_map(|info| {
                                if info.1.category == *category_name {
                                    //TODO: Adapt for multiple listeners
                                    Some(
                                        info.1
                                            .listeners
                                            .iter()
                                            .next()
                                            .map(|addr| addr.0.ip().to_canonical())
                                            .unwrap(),
                                    )
                                } else {
                                    None
                                }
                            })
                            .collect(),
                        *infos,
                    ),
                )
            })
            .collect(),
        config.default_category_info,
        config,
>>>>>>> 9aec0d1f
    )?;

    let manager = ProtocolManagerImpl::new(connectivity_thread_handle);

    Ok((
        Box::new(manager),
        keypair.clone(),
        NodeId::new(keypair.get_public_key()),
    ))
}<|MERGE_RESOLUTION|>--- conflicted
+++ resolved
@@ -214,11 +214,6 @@
 
     let peernet_keypair = PeerNetKeyPair::from_str(&keypair.to_string()).unwrap();
     peernet_config.self_keypair = peernet_keypair.clone();
-<<<<<<< HEAD
-    // TODO: Add the rest of the config
-    peernet_config.max_in_connections = config.max_in_connections;
-    peernet_config.max_out_connections = config.max_out_connections;
-=======
     let peernet_categories = config
         .peers_categories
         .iter()
@@ -263,7 +258,6 @@
             .max_in_connections_post_handshake,
         max_in_connections_per_ip: config.default_category_info.max_in_connections_per_ip,
     };
->>>>>>> 9aec0d1f
 
     let network_controller = Box::new(NetworkControllerImpl::new(PeerNetManager::new(
         peernet_config,
@@ -283,9 +277,6 @@
         storage,
         protocol_channels,
         message_handlers,
-<<<<<<< HEAD
-        mip_store,
-=======
         config
             .peers_categories
             .iter()
@@ -318,7 +309,7 @@
             .collect(),
         config.default_category_info,
         config,
->>>>>>> 9aec0d1f
+        mip_store,
     )?;
 
     let manager = ProtocolManagerImpl::new(connectivity_thread_handle);
