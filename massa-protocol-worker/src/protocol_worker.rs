--- conflicted
+++ resolved
@@ -318,15 +318,11 @@
                     "protocol.protocol_worker.process_command.integrated_block.begin",
                     { "block_id": block_id }
                 );
-<<<<<<< HEAD
                 {
                     let integrated_blocks = storage.read_blocks();
                     self.storage
                         .store_block(integrated_blocks.get(&block_id).unwrap().clone());
                 }
-
-=======
-                self.storage.extend(storage);
                 let header = {
                     let blocks = self.storage.read_blocks();
                     blocks
@@ -339,7 +335,6 @@
                             ))
                         })?
                 };
->>>>>>> 204f09fb
                 for (node_id, node_info) in self.active_nodes.iter_mut() {
                     // node that isn't asking for that block
                     let cond = node_info.get_known_block(&block_id);
