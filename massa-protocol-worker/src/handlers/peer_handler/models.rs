--- conflicted
+++ resolved
@@ -14,57 +14,50 @@
 
 const THREE_DAYS_MS: u128 = 3 * 24 * 60 * 60 * 1_000_000;
 
-pub(crate)  type InitialPeers = HashMap<PeerId, HashMap<SocketAddr, TransportType>>;
+pub(crate) type InitialPeers = HashMap<PeerId, HashMap<SocketAddr, TransportType>>;
 
 #[derive(Default)]
-<<<<<<< HEAD
-pub(crate)  struct PeerDB {
-    pub(crate)  peers: HashMap<PeerId, PeerInfo>,
+pub(crate) struct PeerDB {
+    pub(crate) peers: HashMap<PeerId, PeerInfo>,
     /// last is the oldest value (only routable peers)
-    pub(crate)  index_by_newest: BTreeSet<(Reverse<u128>, PeerId)>,
-=======
-pub struct PeerDB {
-    pub peers: HashMap<PeerId, PeerInfo>,
-    /// peers tested successfully last is the oldest value (only routable peers) //TODO: need to be pruned
-    pub index_by_newest: BTreeSet<(Reverse<u128>, PeerId)>,
+    pub(crate) index_by_newest: BTreeSet<(Reverse<u128>, PeerId)>,
     /// Tested addresses used to avoid testing the same address too often. //TODO: Need to be pruned
-    pub tested_addresses: HashMap<SocketAddr, MassaTime>,
->>>>>>> 36460ede
+    pub(crate) tested_addresses: HashMap<SocketAddr, MassaTime>,
 }
 
-pub(crate)  type SharedPeerDB = Arc<RwLock<PeerDB>>;
+pub(crate) type SharedPeerDB = Arc<RwLock<PeerDB>>;
 
-pub(crate)  type PeerMessageTuple = (PeerId, u64, Vec<u8>);
+pub(crate) type PeerMessageTuple = (PeerId, u64, Vec<u8>);
 
 #[derive(Clone, Debug)]
-pub(crate)  struct PeerInfo {
-    pub(crate)  last_announce: Announcement,
-    pub(crate)  state: PeerState,
+pub(crate) struct PeerInfo {
+    pub(crate) last_announce: Announcement,
+    pub(crate) state: PeerState,
 }
 
 #[warn(dead_code)]
 #[derive(Eq, PartialEq, Clone, Debug)]
-pub(crate)  enum PeerState {
+pub(crate) enum PeerState {
     Banned,
     InHandshake,
     HandshakeFailed,
     Trusted,
 }
 
-pub(crate)  enum PeerManagementCmd {
+pub(crate) enum PeerManagementCmd {
     Ban(Vec<PeerId>),
     Unban(Vec<PeerId>),
     GetBootstrapPeers { responder: Sender<BootstrapPeers> },
     Stop,
 }
 
-pub(crate)  struct PeerManagementChannel {
-    pub(crate)  msg_sender: Sender<PeerMessageTuple>,
-    pub(crate)  command_sender: Sender<PeerManagementCmd>,
+pub(crate) struct PeerManagementChannel {
+    pub(crate) msg_sender: Sender<PeerMessageTuple>,
+    pub(crate) command_sender: Sender<PeerManagementCmd>,
 }
 
 impl PeerDB {
-    pub(crate)  fn ban_peer(&mut self, peer_id: &PeerId) {
+    pub(crate) fn ban_peer(&mut self, peer_id: &PeerId) {
         println!("peers: {:?}", self.peers);
         if let Some(peer) = self.peers.get_mut(peer_id) {
             peer.state = PeerState::Banned;
@@ -74,7 +67,7 @@
         };
     }
 
-    pub(crate)  fn unban_peer(&mut self, peer_id: &PeerId) {
+    pub(crate) fn unban_peer(&mut self, peer_id: &PeerId) {
         if self.peers.contains_key(peer_id) {
             self.peers.remove(peer_id);
             info!("Unbanned peer: {:?}", peer_id);
@@ -83,39 +76,8 @@
         };
     }
 
-<<<<<<< HEAD
-    /// get best peers for a given number of peers
-    /// returns a vector of peer ids
-    pub(crate)  fn get_best_peers(&self, nb_peers: usize) -> Vec<PeerId> {
-        self.index_by_newest
-            .iter()
-            .filter_map(|(_, peer_id)| {
-                self.peers.get(peer_id).and_then(|peer| {
-                    if peer.state == PeerState::Trusted {
-                        Some(peer_id.clone())
-                    } else {
-                        None
-                    }
-                })
-            })
-            .take(nb_peers)
-            .collect()
-    }
-
     /// Retrieve the peer with the oldest test date.
-    pub(crate)  fn get_oldest_peer(&self) -> Option<(PeerId, PeerInfo)> {
-        self.index_by_newest.last().map(|data| {
-            let peer_id = data.1.clone();
-            let peer_info = self
-                .peers
-                .get(&peer_id)
-                .unwrap_or_else(|| panic!("Peer {:?} not found", peer_id))
-                .clone();
-            (peer_id, peer_info)
-        })
-=======
-    /// Retrieve the peer with the oldest test date.
-    pub fn get_oldest_peer(&self, cooldown: Duration) -> Option<SocketAddr> {
+    pub(crate) fn get_oldest_peer(&self, cooldown: Duration) -> Option<SocketAddr> {
         match self
             .tested_addresses
             .iter()
@@ -130,12 +92,11 @@
             }
             None => None,
         }
->>>>>>> 36460ede
     }
 
     /// Select max 100 peers to send to another peer
     /// The selected peers should has been online within the last 3 days
-    pub(crate)  fn get_rand_peers_to_send(
+    pub(crate) fn get_rand_peers_to_send(
         &self,
         nb_peers: usize,
     ) -> Vec<(PeerId, HashMap<SocketAddr, TransportType>)> {
@@ -179,7 +140,7 @@
         result
     }
 
-    pub(crate)  fn get_banned_peer_count(&self) -> u64 {
+    pub(crate) fn get_banned_peer_count(&self) -> u64 {
         self.peers
             .values()
             .filter(|peer| peer.state == PeerState::Banned)
