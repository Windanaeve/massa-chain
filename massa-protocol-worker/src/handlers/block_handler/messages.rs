use massa_models::{
    block_header::{BlockHeader, BlockHeaderDeserializer, SecuredHeader},
    block_id::{BlockId, BlockIdDeserializer, BlockIdSerializer},
    operation::{
        OperationId, OperationIdSerializer, OperationIdsDeserializer, OperationsDeserializer,
        SecureShareOperation,
    },
    secure_share::{SecureShareDeserializer, SecureShareSerializer},
};
use massa_serialization::{
    Deserializer, SerializeError, Serializer, U64VarIntDeserializer, U64VarIntSerializer,
};
use nom::{
    error::{context, ContextError, ParseError},
    sequence::tuple,
    IResult, Parser,
};
use num_enum::{IntoPrimitive, TryFromPrimitive};
use std::ops::Bound::Included;

/// Request block data
#[derive(Debug, Clone, Default, PartialEq, Eq)]
pub enum AskForBlockInfo {
    /// Ask header
    Header,
    /// Ask for the list of operation IDs of the block
    #[default]
    OperationIds,
    /// Ask for a subset of operations of the block
    Operations(Vec<OperationId>),
}

/// Reply to a block data request
#[derive(Debug, Clone)]
#[allow(clippy::large_enum_variant)]
pub enum BlockInfoReply {
    /// Header
    Header(SecuredHeader),
    /// List of operation IDs within the block
    OperationIds(Vec<OperationId>),
    /// Requested full operations of the block
    Operations(Vec<SecureShareOperation>),
    /// Block not found
    NotFound,
}

#[derive(Debug)]
//TODO: Fix this clippy warning
#[allow(clippy::large_enum_variant)]
pub enum BlockMessage {
    /// Block header
    BlockHeader(SecuredHeader),
    /// Message asking the peer for info on a list of blocks.
    BlockDataRequest {
        /// ID of the block to ask info for.
        block_id: BlockId,
        /// Block info to ask for.
        block_info: AskForBlockInfo,
    },
    /// Message replying with info on a list of blocks.
    BlockDataResponse {
        /// ID of the block to reply info for.
        block_id: BlockId,
        /// Block info reply.
        block_info: BlockInfoReply,
    },
}

#[derive(IntoPrimitive, Debug, Eq, PartialEq, TryFromPrimitive)]
#[repr(u64)]
pub enum MessageTypeId {
    BlockHeader,
    BlockDataRequest,
    BlockDataResponse,
}

impl From<&BlockMessage> for MessageTypeId {
    fn from(value: &BlockMessage) -> Self {
        match value {
            BlockMessage::BlockHeader(_) => MessageTypeId::BlockHeader,
            BlockMessage::BlockDataRequest { .. } => MessageTypeId::BlockDataRequest,
            BlockMessage::BlockDataResponse { .. } => MessageTypeId::BlockDataResponse,
        }
    }
}

#[derive(IntoPrimitive, Debug, Eq, PartialEq, TryFromPrimitive)]
#[repr(u64)]
pub enum BlockInfoType {
    Header = 0,
    OperationIds = 1,
    Operations = 2,
    NotFound = 3,
}

#[derive(Default, Clone)]
pub struct BlockMessageSerializer {
    id_serializer: U64VarIntSerializer,
    secure_share_serializer: SecureShareSerializer,
    length_serializer: U64VarIntSerializer,
    block_id_serializer: BlockIdSerializer,
    operation_id_serializer: OperationIdSerializer,
}

impl BlockMessageSerializer {
    pub fn new() -> Self {
        Self {
            id_serializer: U64VarIntSerializer::new(),
            secure_share_serializer: SecureShareSerializer::new(),
            length_serializer: U64VarIntSerializer::new(),
            block_id_serializer: BlockIdSerializer::new(),
            operation_id_serializer: OperationIdSerializer::new(),
        }
    }
}

impl Serializer<BlockMessage> for BlockMessageSerializer {
    fn serialize(
        &self,
        value: &BlockMessage,
        buffer: &mut Vec<u8>,
    ) -> Result<(), massa_serialization::SerializeError> {
        self.id_serializer.serialize(
            &MessageTypeId::from(value).try_into().map_err(|_| {
                SerializeError::GeneralError(String::from("Failed to serialize id"))
            })?,
            buffer,
        )?;
        match value {
            BlockMessage::BlockHeader(header) => {
                self.secure_share_serializer.serialize(header, buffer)?;
            }
            BlockMessage::BlockDataRequest {
                block_id,
                block_info,
            } => {
                self.block_id_serializer.serialize(block_id, buffer)?;
                match block_info {
                    AskForBlockInfo::Header => {
                        self.id_serializer
                            .serialize(&(BlockInfoType::Header as u64), buffer)?;
                    }
                    AskForBlockInfo::OperationIds => {
                        self.id_serializer
                            .serialize(&(BlockInfoType::OperationIds as u64), buffer)?;
                    }
                    AskForBlockInfo::Operations(operations_ids) => {
                        self.id_serializer
                            .serialize(&(BlockInfoType::Operations as u64), buffer)?;
                        self.length_serializer
                            .serialize(&(operations_ids.len() as u64), buffer)?;
                        for operation_id in operations_ids {
                            self.operation_id_serializer
                                .serialize(operation_id, buffer)?;
                        }
                    }
                }
            }
            BlockMessage::BlockDataResponse {
                block_id,
                block_info,
            } => {
                self.block_id_serializer.serialize(block_id, buffer)?;
                match block_info {
                    BlockInfoReply::Header(header) => {
                        self.id_serializer
                            .serialize(&(BlockInfoType::Header as u64), buffer)?;
                        self.secure_share_serializer.serialize(header, buffer)?;
                    }
                    BlockInfoReply::OperationIds(operations_ids) => {
                        self.id_serializer
                            .serialize(&(BlockInfoType::OperationIds as u64), buffer)?;
                        self.length_serializer
                            .serialize(&(operations_ids.len() as u64), buffer)?;
                        for operation_id in operations_ids {
                            self.operation_id_serializer
                                .serialize(operation_id, buffer)?;
                        }
                    }
                    BlockInfoReply::Operations(operations) => {
                        self.id_serializer
                            .serialize(&(BlockInfoType::Operations as u64), buffer)?;
                        self.length_serializer
                            .serialize(&(operations.len() as u64), buffer)?;
                        for operation in operations {
                            self.secure_share_serializer.serialize(operation, buffer)?;
                        }
                    }
                    BlockInfoReply::NotFound => {
                        self.id_serializer
                            .serialize(&(BlockInfoType::NotFound as u64), buffer)?;
                    }
                }
            }
        }
        Ok(())
    }
}

pub struct BlockMessageDeserializer {
    id_deserializer: U64VarIntDeserializer,
    block_header_deserializer: SecureShareDeserializer<BlockHeader, BlockHeaderDeserializer>,
<<<<<<< HEAD
    hash_deserializer: HashDeserializer,
=======
    block_infos_length_deserializer: U64VarIntDeserializer,
    block_id_deserializer: BlockIdDeserializer,
>>>>>>> ff9a4315
    operation_ids_deserializer: OperationIdsDeserializer,
    operations_deserializer: OperationsDeserializer,
}

pub struct BlockMessageDeserializerArgs {
    pub thread_count: u8,
    pub endorsement_count: u32,
    pub max_operations_per_block: u32,
    pub max_datastore_value_length: u64,
    pub max_function_name_length: u16,
    pub max_parameters_size: u32,
    pub max_op_datastore_entry_count: u64,
    pub max_op_datastore_key_length: u8,
    pub max_op_datastore_value_length: u64,
    pub max_denunciations_in_block_header: u32,
    pub last_start_period: Option<u64>,
}

impl BlockMessageDeserializer {
    pub fn new(args: BlockMessageDeserializerArgs) -> Self {
        Self {
            id_deserializer: U64VarIntDeserializer::new(Included(0), Included(u64::MAX)),
            block_header_deserializer: SecureShareDeserializer::new(BlockHeaderDeserializer::new(
                args.thread_count,
                args.endorsement_count,
                args.max_denunciations_in_block_header,
                args.last_start_period,
            )),
<<<<<<< HEAD
            hash_deserializer: HashDeserializer::new(),
=======
            block_infos_length_deserializer: U64VarIntDeserializer::new(
                Included(0),
                Included(args.block_infos_length_max),
            ),
            block_id_deserializer: BlockIdDeserializer::new(),
>>>>>>> ff9a4315
            operation_ids_deserializer: OperationIdsDeserializer::new(
                args.max_operations_per_block,
            ),
            operations_deserializer: OperationsDeserializer::new(
                args.max_operations_per_block,
                args.max_datastore_value_length,
                args.max_function_name_length,
                args.max_parameters_size,
                args.max_op_datastore_entry_count,
                args.max_op_datastore_key_length,
                args.max_op_datastore_value_length,
            ),
        }
    }
}

impl Deserializer<BlockMessage> for BlockMessageDeserializer {
    fn deserialize<'a, E: ParseError<&'a [u8]> + ContextError<&'a [u8]>>(
        &self,
        buffer: &'a [u8],
    ) -> IResult<&'a [u8], BlockMessage, E> {
        context("Failed BlockMessage deserialization", |buffer| {
            let (buffer, raw_id) = self.id_deserializer.deserialize(buffer)?;
            let id = MessageTypeId::try_from(raw_id).map_err(|_| {
                nom::Err::Error(ParseError::from_error_kind(
                    buffer,
                    nom::error::ErrorKind::Eof,
                ))
            })?;
            match id {
                MessageTypeId::BlockHeader => {
                    context("Failed BlockHeader deserialization", |input| {
                        self.block_header_deserializer.deserialize(input)
                    })
                    .map(BlockMessage::BlockHeader)
                    .parse(buffer)
                }
                MessageTypeId::BlockDataRequest => context(
                    "Failed BlockDataRequest deserialization",
                    tuple((
                        context("Failed BlockId deserialization", |input| {
                            self.hash_deserializer
                                .deserialize(input)
                                .map(|(rest, id)| (rest, BlockId(id)))
                        }),
<<<<<<< HEAD
                        context("Failed infos deserialization", |input| {
                            let (rest, raw_id) = self.id_deserializer.deserialize(input)?;
                            let info_type: BlockInfoType = raw_id.try_into().map_err(|_| {
                                nom::Err::Error(ParseError::from_error_kind(
                                    buffer,
                                    nom::error::ErrorKind::Digit,
                                ))
                            })?;
                            match info_type {
                                BlockInfoType::Header => Ok((rest, AskForBlockInfo::Header)),
                                BlockInfoType::OperationIds => {
                                    Ok((rest, AskForBlockInfo::OperationIds))
                                }
                                BlockInfoType::Operations => self
                                    .operation_ids_deserializer
                                    .deserialize(rest)
                                    .map(|(rest, operation_ids)| {
                                        (rest, AskForBlockInfo::Operations(operation_ids))
                                    }),
                                BlockInfoType::NotFound => {
                                    Err(nom::Err::Error(ParseError::from_error_kind(
                                        buffer,
                                        nom::error::ErrorKind::Digit,
                                    )))
                                }
                            }
                        }),
                    )),
=======
                        context(
                            "Failed Block infos deserialization",
                            tuple((
                                context("Failed BlockId deserialization", |input| {
                                    self.block_id_deserializer.deserialize(input)
                                }),
                                context("Failed infos deserialization", |input| {
                                    let (rest, raw_id) = self.id_deserializer.deserialize(input)?;
                                    let info_type: BlockInfoType =
                                        raw_id.try_into().map_err(|_| {
                                            nom::Err::Error(ParseError::from_error_kind(
                                                buffer,
                                                nom::error::ErrorKind::Digit,
                                            ))
                                        })?;
                                    match info_type {
                                        BlockInfoType::Header => {
                                            Ok((rest, AskForBlocksInfo::Header))
                                        }
                                        BlockInfoType::Info => Ok((rest, AskForBlocksInfo::Info)),
                                        BlockInfoType::Operations => self
                                            .operation_ids_deserializer
                                            .deserialize(rest)
                                            .map(|(rest, operation_ids)| {
                                                (rest, AskForBlocksInfo::Operations(operation_ids))
                                            }),
                                        BlockInfoType::NotFound => {
                                            Err(nom::Err::Error(ParseError::from_error_kind(
                                                buffer,
                                                nom::error::ErrorKind::Digit,
                                            )))
                                        }
                                    }
                                }),
                            )),
                        ),
                    ),
>>>>>>> ff9a4315
                )
                .map(|(block_id, block_info)| BlockMessage::BlockDataRequest {
                    block_id,
                    block_info,
                })
                .parse(buffer),
                MessageTypeId::BlockDataResponse => context(
                    "Failed BlockDataResponse deserialization",
                    tuple((
                        context("Failed BlockId deserialization", |input| {
                            self.hash_deserializer
                                .deserialize(input)
                                .map(|(rest, id)| (rest, BlockId(id)))
                        }),
                        context("Failed infos deserialization", |input| {
                            let (rest, raw_id) = self.id_deserializer.deserialize(input)?;
                            let info_type: BlockInfoType = raw_id.try_into().map_err(|_| {
                                nom::Err::Error(ParseError::from_error_kind(
                                    buffer,
                                    nom::error::ErrorKind::Digit,
                                ))
                            })?;
                            match info_type {
                                BlockInfoType::Header => self
                                    .block_header_deserializer
                                    .deserialize(rest)
                                    .map(|(rest, header)| (rest, BlockInfoReply::Header(header))),
                                BlockInfoType::OperationIds => self
                                    .operation_ids_deserializer
                                    .deserialize(rest)
                                    .map(|(rest, operation_ids)| {
                                        (rest, BlockInfoReply::OperationIds(operation_ids))
                                    }),
                                BlockInfoType::Operations => self
                                    .operations_deserializer
                                    .deserialize(rest)
                                    .map(|(rest, operations)| {
                                        (rest, BlockInfoReply::Operations(operations))
                                    }),
                                BlockInfoType::NotFound => Ok((rest, BlockInfoReply::NotFound)),
                            }
                        }),
<<<<<<< HEAD
                    )),
=======
                        context(
                            "Failed block infos deserialization",
                            tuple((
                                context("Failed BlockId deserialization", |input| {
                                    self.block_id_deserializer.deserialize(input)
                                }),
                                context("Failed infos deserialization", |input| {
                                    let (rest, raw_id) = self.id_deserializer.deserialize(input)?;
                                    let info_type: BlockInfoType =
                                        raw_id.try_into().map_err(|_| {
                                            nom::Err::Error(ParseError::from_error_kind(
                                                buffer,
                                                nom::error::ErrorKind::Digit,
                                            ))
                                        })?;
                                    match info_type {
                                        BlockInfoType::Header => self
                                            .block_header_deserializer
                                            .deserialize(rest)
                                            .map(|(rest, header)| {
                                                (rest, BlockInfoReply::Header(header))
                                            }),
                                        BlockInfoType::Info => self
                                            .operation_ids_deserializer
                                            .deserialize(rest)
                                            .map(|(rest, operation_ids)| {
                                                (rest, BlockInfoReply::Info(operation_ids))
                                            }),
                                        BlockInfoType::Operations => self
                                            .operations_deserializer
                                            .deserialize(rest)
                                            .map(|(rest, operations)| {
                                                (rest, BlockInfoReply::Operations(operations))
                                            }),
                                        BlockInfoType::NotFound => {
                                            Ok((rest, BlockInfoReply::NotFound))
                                        }
                                    }
                                }),
                            )),
                        ),
                    ),
>>>>>>> ff9a4315
                )
                .map(|(block_id, block_info)| BlockMessage::BlockDataResponse {
                    block_id,
                    block_info,
                })
                .parse(buffer),
            }
        })
        .parse(buffer)
    }
}<|MERGE_RESOLUTION|>--- conflicted
+++ resolved
@@ -200,12 +200,7 @@
 pub struct BlockMessageDeserializer {
     id_deserializer: U64VarIntDeserializer,
     block_header_deserializer: SecureShareDeserializer<BlockHeader, BlockHeaderDeserializer>,
-<<<<<<< HEAD
-    hash_deserializer: HashDeserializer,
-=======
-    block_infos_length_deserializer: U64VarIntDeserializer,
     block_id_deserializer: BlockIdDeserializer,
->>>>>>> ff9a4315
     operation_ids_deserializer: OperationIdsDeserializer,
     operations_deserializer: OperationsDeserializer,
 }
@@ -234,15 +229,7 @@
                 args.max_denunciations_in_block_header,
                 args.last_start_period,
             )),
-<<<<<<< HEAD
-            hash_deserializer: HashDeserializer::new(),
-=======
-            block_infos_length_deserializer: U64VarIntDeserializer::new(
-                Included(0),
-                Included(args.block_infos_length_max),
-            ),
             block_id_deserializer: BlockIdDeserializer::new(),
->>>>>>> ff9a4315
             operation_ids_deserializer: OperationIdsDeserializer::new(
                 args.max_operations_per_block,
             ),
@@ -284,11 +271,10 @@
                     "Failed BlockDataRequest deserialization",
                     tuple((
                         context("Failed BlockId deserialization", |input| {
-                            self.hash_deserializer
+                            self.block_id_deserializer
                                 .deserialize(input)
-                                .map(|(rest, id)| (rest, BlockId(id)))
+                                .map(|(rest, id)| (rest, id))
                         }),
-<<<<<<< HEAD
                         context("Failed infos deserialization", |input| {
                             let (rest, raw_id) = self.id_deserializer.deserialize(input)?;
                             let info_type: BlockInfoType = raw_id.try_into().map_err(|_| {
@@ -317,45 +303,6 @@
                             }
                         }),
                     )),
-=======
-                        context(
-                            "Failed Block infos deserialization",
-                            tuple((
-                                context("Failed BlockId deserialization", |input| {
-                                    self.block_id_deserializer.deserialize(input)
-                                }),
-                                context("Failed infos deserialization", |input| {
-                                    let (rest, raw_id) = self.id_deserializer.deserialize(input)?;
-                                    let info_type: BlockInfoType =
-                                        raw_id.try_into().map_err(|_| {
-                                            nom::Err::Error(ParseError::from_error_kind(
-                                                buffer,
-                                                nom::error::ErrorKind::Digit,
-                                            ))
-                                        })?;
-                                    match info_type {
-                                        BlockInfoType::Header => {
-                                            Ok((rest, AskForBlocksInfo::Header))
-                                        }
-                                        BlockInfoType::Info => Ok((rest, AskForBlocksInfo::Info)),
-                                        BlockInfoType::Operations => self
-                                            .operation_ids_deserializer
-                                            .deserialize(rest)
-                                            .map(|(rest, operation_ids)| {
-                                                (rest, AskForBlocksInfo::Operations(operation_ids))
-                                            }),
-                                        BlockInfoType::NotFound => {
-                                            Err(nom::Err::Error(ParseError::from_error_kind(
-                                                buffer,
-                                                nom::error::ErrorKind::Digit,
-                                            )))
-                                        }
-                                    }
-                                }),
-                            )),
-                        ),
-                    ),
->>>>>>> ff9a4315
                 )
                 .map(|(block_id, block_info)| BlockMessage::BlockDataRequest {
                     block_id,
@@ -366,9 +313,9 @@
                     "Failed BlockDataResponse deserialization",
                     tuple((
                         context("Failed BlockId deserialization", |input| {
-                            self.hash_deserializer
+                            self.block_id_deserializer
                                 .deserialize(input)
-                                .map(|(rest, id)| (rest, BlockId(id)))
+                                .map(|(rest, id)| (rest, id))
                         }),
                         context("Failed infos deserialization", |input| {
                             let (rest, raw_id) = self.id_deserializer.deserialize(input)?;
@@ -398,52 +345,7 @@
                                 BlockInfoType::NotFound => Ok((rest, BlockInfoReply::NotFound)),
                             }
                         }),
-<<<<<<< HEAD
                     )),
-=======
-                        context(
-                            "Failed block infos deserialization",
-                            tuple((
-                                context("Failed BlockId deserialization", |input| {
-                                    self.block_id_deserializer.deserialize(input)
-                                }),
-                                context("Failed infos deserialization", |input| {
-                                    let (rest, raw_id) = self.id_deserializer.deserialize(input)?;
-                                    let info_type: BlockInfoType =
-                                        raw_id.try_into().map_err(|_| {
-                                            nom::Err::Error(ParseError::from_error_kind(
-                                                buffer,
-                                                nom::error::ErrorKind::Digit,
-                                            ))
-                                        })?;
-                                    match info_type {
-                                        BlockInfoType::Header => self
-                                            .block_header_deserializer
-                                            .deserialize(rest)
-                                            .map(|(rest, header)| {
-                                                (rest, BlockInfoReply::Header(header))
-                                            }),
-                                        BlockInfoType::Info => self
-                                            .operation_ids_deserializer
-                                            .deserialize(rest)
-                                            .map(|(rest, operation_ids)| {
-                                                (rest, BlockInfoReply::Info(operation_ids))
-                                            }),
-                                        BlockInfoType::Operations => self
-                                            .operations_deserializer
-                                            .deserialize(rest)
-                                            .map(|(rest, operations)| {
-                                                (rest, BlockInfoReply::Operations(operations))
-                                            }),
-                                        BlockInfoType::NotFound => {
-                                            Ok((rest, BlockInfoReply::NotFound))
-                                        }
-                                    }
-                                }),
-                            )),
-                        ),
-                    ),
->>>>>>> ff9a4315
                 )
                 .map(|(block_id, block_info)| BlockMessage::BlockDataResponse {
                     block_id,
