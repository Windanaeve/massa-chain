--- conflicted
+++ resolved
@@ -25,10 +25,6 @@
     "max_level_debug",
     "release_max_level_debug",
 ] }
-<<<<<<< HEAD
-async-trait = "0.1.68"
-=======
->>>>>>> a64d2b41
 mockall = {version = "0.11.4", features = ["nightly"], optional = true }
 
 [dev-dependencies]
