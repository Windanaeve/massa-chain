--- conflicted
+++ resolved
@@ -14,14 +14,10 @@
 tempfile = "3.2"
 thiserror = "1.0"
 tokio = { version = "1.11", features = ["full"] }
-<<<<<<< HEAD
 tracing = { version = "0.1", features = [
     "max_level_debug",
     "release_max_level_debug",
 ] }
-=======
-tracing = "0.1"
->>>>>>> bc22f359
 # custom modules
 massa_hash = { path = "../massa-hash" }
 massa_logging = { path = "../massa-logging" }
@@ -34,9 +30,5 @@
 serial_test = "0.5"
 
 [features]
-<<<<<<< HEAD
-testing = ["massa_models/testing"]
-=======
 instrument = ["tokio/tracing", "massa_models/instrument", "massa_time/instrument"]
-testing = []
->>>>>>> bc22f359
+testing = []