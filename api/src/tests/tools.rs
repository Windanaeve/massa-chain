--- conflicted
+++ resolved
@@ -7,15 +7,7 @@
     hash::Hash,
     signature::{derive_public_key, generate_random_private_key, PrivateKey, PublicKey},
 };
-use models::{
-<<<<<<< HEAD
-    timeslots::get_block_slot_timestamp, Amount, Block, BlockHashMap, BlockHeader,
-    BlockHeaderContent, BlockId, Slot, Version,
-=======
-    hhasher::BuildHHasher, Amount, Block, BlockHashMap, BlockHeader, BlockHeaderContent, BlockId,
-    Operation, OperationHashMap, Slot, Version,
->>>>>>> 01450f7b
-};
+use models::{Amount, Block, BlockHashMap, BlockHeader, BlockHeaderContent, BlockId, Operation, OperationHashMap, Slot, Version, hhasher::BuildHHasher, timeslots::get_block_slot_timestamp};
 use num::rational::Ratio;
 use pool::PoolConfig;
 use std::str::FromStr;
