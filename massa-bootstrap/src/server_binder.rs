// Copyright (c) 2022 MASSA LABS <info@massa.net>

use crate::error::BootstrapError;
use crate::messages::{
    BootstrapClientMessage, BootstrapClientMessageDeserializer, BootstrapServerMessage,
    BootstrapServerMessageSerializer,
};
use crate::settings::BootstrapSrvBindCfg;
use massa_hash::Hash;
use massa_hash::HASH_SIZE_BYTES;
use massa_models::serialization::{DeserializeMinBEInt, SerializeMinBEInt};
use massa_models::version::{Version, VersionDeserializer, VersionSerializer};
use massa_serialization::{DeserializeError, Deserializer, Serializer};
use massa_signature::KeyPair;
use massa_time::MassaTime;
use std::{
    convert::TryInto,
    io::{ErrorKind, Read, Write},
    net::{SocketAddr, TcpStream},
    thread,
    time::Duration,
};
use tracing::error;

/// Bootstrap server binder
pub struct BootstrapServerBinder {
    max_bootstrap_message_size: u32,
    max_consensus_block_ids: u64,
    thread_count: u8,
    max_datastore_key_length: u8,
    randomness_size_bytes: usize,
    size_field_len: usize,
    local_keypair: KeyPair,
    // TODO: Reintroduce bandwidth limits
    duplex: TcpStream,
    prev_message: Option<Hash>,
    version_serializer: VersionSerializer,
    version_deserializer: VersionDeserializer,
    write_error_timeout: MassaTime,
}

impl BootstrapServerBinder {
    /// Creates a new `WriteBinder`.
    ///
    /// # Argument
    /// * `duplex`: duplex stream.
    /// * `local_keypair`: local node user keypair
    /// * `limit`: limit max bytes per second (up and down)
    #[allow(clippy::too_many_arguments)]
    pub fn new(duplex: TcpStream, local_keypair: KeyPair, cfg: BootstrapSrvBindCfg) -> Self {
        let BootstrapSrvBindCfg {
            // TODO: Reintroduce bandwidth limits
            max_bytes_read_write: _limit,
            max_bootstrap_message_size,
            thread_count,
            max_datastore_key_length,
            randomness_size_bytes,
            consensus_bootstrap_part_size,
            write_error_timeout,
        } = cfg;
        let size_field_len = u32::be_bytes_min_length(max_bootstrap_message_size);
        BootstrapServerBinder {
            max_bootstrap_message_size,
            max_consensus_block_ids: consensus_bootstrap_part_size,
            size_field_len,
            local_keypair,
            duplex,
            prev_message: None,
            thread_count,
            max_datastore_key_length,
            randomness_size_bytes,
            version_serializer: VersionSerializer::new(),
            version_deserializer: VersionDeserializer::new(),
            write_error_timeout,
        }
    }
    /// Performs a handshake. Should be called after connection
    /// MUST always be followed by a send of the `BootstrapMessage::BootstrapTime`
    pub fn handshake_timeout(
        &mut self,
        version: Version,
        duration: Option<Duration>,
    ) -> Result<(), BootstrapError> {
        // read version and random bytes, send signature
        let msg_hash = {
            let mut version_bytes = Vec::new();
            self.version_serializer
                .serialize(&version, &mut version_bytes)?;
            let mut msg_bytes = vec![0u8; version_bytes.len() + self.randomness_size_bytes];
            self.duplex.set_read_timeout(duration)?;
            self.duplex.read_exact(&mut msg_bytes)?;
            let (_, received_version) = self
                .version_deserializer
                .deserialize::<DeserializeError>(&msg_bytes[..version_bytes.len()])
                .map_err(|err| BootstrapError::GeneralError(format!("{}", &err)))?;
            if !received_version.is_compatible(&version) {
                return Err(BootstrapError::IncompatibleVersionError(format!("Received a bad incompatible version in handshake. (excepted: {}, received: {})", version, received_version)));
            }
            Hash::compute_from(&msg_bytes)
        };

        // save prev sig
        self.prev_message = Some(msg_hash);

        Ok(())
    }

    pub fn send_msg(
        &mut self,
        timeout: Duration,
        msg: BootstrapServerMessage,
    ) -> Result<(), BootstrapError> {
        let to_str = msg.to_string();
        self.send_timeout(msg, Some(timeout)).map_err(|e| match e {
            BootstrapError::IoError(e)
            // On some systems, a timed out send returns WouldBlock
                if e.kind() == ErrorKind::TimedOut || e.kind() == ErrorKind::WouldBlock =>
            {
                BootstrapError::TimedOut(std::io::Error::new(
                    std::io::ErrorKind::TimedOut,
                    format!("BootstrapServerMessage::{} send timed out", to_str),
                ))
            }
            _ => e,
        })
    }

    /// 1. Spawns a thread
    /// 2. blocks on the passed in runtime
    /// 3. uses passed in handle to send a message to the client
    /// 4. logs an error if the send times out
    /// 5. runs the passed in closure (typically a custom logging msg)
    ///
    /// consumes the binding in the process
    pub(crate) fn close_and_send_error<F>(mut self, msg: String, addr: SocketAddr, close_fn: F)
    where
        F: FnOnce() + Send + 'static,
    {
        thread::Builder::new()
            .name("bootstrap-error-send".to_string())
            .spawn(move || {
                let msg_cloned = msg.clone();
                let err_send = self.send_error_timeout(msg_cloned);
                match err_send {
                    Err(BootstrapError::IoError(e)) if e.kind() == ErrorKind::TimedOut => error!(
                        "bootstrap server timed out sending error '{}' to addr {}",
                        msg, addr
                    ),
                    Err(e) => error!("{}", e),
                    Ok(_) => {}
                }
                close_fn();
            })
            // the non-builder spawn doesn't return a Result, and documentation states that
            // it's an error at the OS level.
            .unwrap();
    }
    pub fn send_error_timeout(&mut self, error: String) -> Result<(), BootstrapError> {
        self.send_timeout(
            BootstrapServerMessage::BootstrapError { error },
            Some(self.write_error_timeout.to_duration()),
        )
        .map_err(|e| match e {
            BootstrapError::IoError(e) if e.kind() == ErrorKind::WouldBlock => {
                BootstrapError::TimedOut(ErrorKind::TimedOut.into())
            }
            e => e,
        })
    }

<<<<<<< HEAD
    /// Writes the next message. NOT cancel-safe
=======
    // TODO: use a proper (de)serializer: https://github.com/massalabs/massa/pull/3745#discussion_r1169733161
    /// Writes the next message.
>>>>>>> a64d2b41
    pub fn send_timeout(
        &mut self,
        msg: BootstrapServerMessage,
        duration: Option<Duration>,
    ) -> Result<(), BootstrapError> {
        // serialize message
        let mut msg_bytes = Vec::new();
        BootstrapServerMessageSerializer::new().serialize(&msg, &mut msg_bytes)?;
        let msg_len: u32 = msg_bytes.len().try_into().map_err(|e| {
            BootstrapError::GeneralError(format!("bootstrap message too large to encode: {}", e))
        })?;

        // compute signature
        let sig = {
            if let Some(prev_message) = self.prev_message {
                // there was a previous message: sign(prev_msg_hash + msg)
                let mut signed_data =
                    Vec::with_capacity(HASH_SIZE_BYTES.saturating_add(msg_len as usize));
                signed_data.extend(prev_message.to_bytes());
                signed_data.extend(&msg_bytes);
                self.local_keypair.sign(&Hash::compute_from(&signed_data))?
            } else {
                // there was no previous message: sign(msg)
                self.local_keypair.sign(&Hash::compute_from(&msg_bytes))?
            }
        };

        // send signature
        self.duplex.set_write_timeout(duration)?;
        self.duplex.write_all(&sig.to_bytes())?;

        // send message length
        {
            let msg_len_bytes = msg_len.to_be_bytes_min(self.max_bootstrap_message_size)?;
            self.duplex.write_all(&msg_len_bytes)?;
        }

        // send message
        self.duplex.write_all(&msg_bytes)?;

        // save prev sig
        self.prev_message = Some(Hash::compute_from(&sig.to_bytes()));

        Ok(())
    }

<<<<<<< HEAD
    #[allow(dead_code)]
    /// Read a message sent from the client (not signed). NOT cancel-safe
=======
    // TODO: use a proper (de)serializer: https://github.com/massalabs/massa/pull/3745#discussion_r1169733161
    /// Read a message sent from the client (not signed).
>>>>>>> a64d2b41
    pub fn next_timeout(
        &mut self,
        duration: Option<Duration>,
    ) -> Result<BootstrapClientMessage, BootstrapError> {
        self.duplex.set_read_timeout(duration)?;

        let peek_len = HASH_SIZE_BYTES + self.size_field_len;
        let mut peek_buf = vec![0; peek_len];
        while self.duplex.peek(&mut peek_buf)? < peek_len {
            // TODO: backoff spin of some sort
        }
        // construct prev-hash from peek
        let received_prev_hash = {
            if self.prev_message.is_some() {
                Some(Hash::from_bytes(
                    peek_buf[..HASH_SIZE_BYTES]
                        .try_into()
                        .expect("bad slice logic"),
                ))
            } else {
                None
            }
        };

        // construct msg-len from peek
        let msg_len = {
            u32::from_be_bytes_min(
                &peek_buf[HASH_SIZE_BYTES..],
                self.max_bootstrap_message_size,
            )?
            .0
        };

        // read message, and discard the peek
        let mut msg_bytes = vec![0u8; peek_len + (msg_len as usize)];
        self.duplex.read_exact(&mut msg_bytes)?;
        let msg_bytes = &msg_bytes[peek_len..];

        // check previous hash
        if received_prev_hash != self.prev_message {
            return Err(BootstrapError::GeneralError(
                "Message sequencing has been broken".to_string(),
            ));
        }

        // update previous hash
        if let Some(prev_hash) = received_prev_hash {
            // there was a previous message: hash(prev_hash + message)
            let mut hashed_bytes =
                Vec::with_capacity(HASH_SIZE_BYTES.saturating_add(msg_bytes.len()));
            hashed_bytes.extend(prev_hash.to_bytes());
            hashed_bytes.extend(msg_bytes);
            self.prev_message = Some(Hash::compute_from(&hashed_bytes));
        } else {
            // no previous message: hash message only
            self.prev_message = Some(Hash::compute_from(msg_bytes));
        }

        // deserialize message
        let (_, msg) = BootstrapClientMessageDeserializer::new(
            self.thread_count,
            self.max_datastore_key_length,
            self.max_consensus_block_ids,
        )
        .deserialize::<DeserializeError>(msg_bytes)
        .map_err(|err| BootstrapError::GeneralError(format!("{}", err)))?;

        Ok(msg)
    }
}<|MERGE_RESOLUTION|>--- conflicted
+++ resolved
@@ -168,12 +168,8 @@
         })
     }
 
-<<<<<<< HEAD
-    /// Writes the next message. NOT cancel-safe
-=======
     // TODO: use a proper (de)serializer: https://github.com/massalabs/massa/pull/3745#discussion_r1169733161
     /// Writes the next message.
->>>>>>> a64d2b41
     pub fn send_timeout(
         &mut self,
         msg: BootstrapServerMessage,
@@ -220,13 +216,8 @@
         Ok(())
     }
 
-<<<<<<< HEAD
-    #[allow(dead_code)]
-    /// Read a message sent from the client (not signed). NOT cancel-safe
-=======
     // TODO: use a proper (de)serializer: https://github.com/massalabs/massa/pull/3745#discussion_r1169733161
     /// Read a message sent from the client (not signed).
->>>>>>> a64d2b41
     pub fn next_timeout(
         &mut self,
         duration: Option<Duration>,
