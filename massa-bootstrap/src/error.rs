--- conflicted
+++ resolved
@@ -62,22 +62,15 @@
     BlackListed(String),
     /// IP {0} is not in the whitelist
     WhiteListed(String),
-<<<<<<< HEAD
-=======
     /// The bootstrap process ended prematurely - e.g. too much time elapsed
     Interupted(String),
->>>>>>> c51fac5a
 }
 
 /// # Platform-specific behavior
 ///
 /// Platforms may return a different error code whenever a read times out as
 /// a result of setting this option. For example Unix typically returns an
-<<<<<<< HEAD
-/// error of the kind [`WouldBlock`], but Windows may return [`TimedOut`].)
-=======
 /// error of the kind [`ErrorKind::WouldBlock`], but Windows may return [`ErrorKind::TimedOut`].)
->>>>>>> c51fac5a
 impl From<std::io::Error> for BootstrapError {
     fn from(e: std::io::Error) -> Self {
         if e.kind() == ErrorKind::TimedOut || e.kind() == ErrorKind::WouldBlock {
