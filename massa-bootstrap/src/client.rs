use humantime::format_duration;
use std::{collections::HashSet, net::SocketAddr, sync::Arc, time::Duration};

use massa_final_state::FinalState;
use massa_logging::massa_trace;
use massa_models::{node::NodeId, streaming_step::StreamingStep, version::Version};
use massa_signature::PublicKey;
use massa_time::MassaTime;
use parking_lot::RwLock;
use rand::{
    prelude::{SliceRandom, StdRng},
    SeedableRng,
};
use tracing::{debug, info, warn};

use crate::{
    client_binder::BootstrapClientBinder,
    error::BootstrapError,
<<<<<<< HEAD
    establisher::BSConnector,
=======
    establisher::{BSConnector, Duplex},
>>>>>>> 3357a6b7
    messages::{BootstrapClientMessage, BootstrapServerMessage},
    settings::IpType,
    BootstrapConfig, GlobalBootstrapState,
};

/// This function will send the starting point to receive a stream of the ledger and will receive and process each part until receive a `BootstrapServerMessage::FinalStateFinished` message from the server.
/// `next_bootstrap_message` passed as parameter must be `BootstrapClientMessage::AskFinalStatePart` enum variant.
/// `next_bootstrap_message` will be updated after receiving each part so that in case of connection lost we can restart from the last message we processed.
<<<<<<< HEAD
fn stream_final_state_and_consensus(
=======
async fn stream_final_state_and_consensus<D: Duplex>(
>>>>>>> 3357a6b7
    cfg: &BootstrapConfig,
    client: &mut BootstrapClientBinder<D>,
    next_bootstrap_message: &mut BootstrapClientMessage,
    global_bootstrap_state: &mut GlobalBootstrapState,
) -> Result<(), BootstrapError> {
    if let BootstrapClientMessage::AskBootstrapPart { .. } = &next_bootstrap_message {
        client.send_timeout(
            next_bootstrap_message,
            Some(cfg.write_timeout.to_duration()),
        )?;

        loop {
            match client.next_timeout(Some(cfg.read_timeout.to_duration()))? {
                BootstrapServerMessage::BootstrapPart {
                    slot,
                    ledger_part,
                    async_pool_part,
                    pos_cycle_part,
                    pos_credits_part,
                    exec_ops_part,
                    final_state_changes,
                    consensus_part,
                    consensus_outdated_ids,
                    last_start_period,
                } => {
                    // Set final state
                    let mut write_final_state = global_bootstrap_state.final_state.write();

                    // We only need to receive the initial_state once
                    if let Some(last_start_period) = last_start_period {
                        write_final_state.last_start_period = last_start_period;
                    }

                    let last_ledger_step = write_final_state.ledger.set_ledger_part(ledger_part)?;
                    let last_pool_step =
                        write_final_state.async_pool.set_pool_part(async_pool_part);
                    let last_cycle_step = write_final_state
                        .pos_state
                        .set_cycle_history_part(pos_cycle_part);
                    let last_credits_step = write_final_state
                        .pos_state
                        .set_deferred_credits_part(pos_credits_part);
                    let last_ops_step = write_final_state
                        .executed_ops
                        .set_executed_ops_part(exec_ops_part);
                    for (changes_slot, changes) in final_state_changes.iter() {
                        write_final_state.ledger.apply_changes(
                            changes.ledger_changes.clone(),
                            *changes_slot,
                            None,
                        );
                        write_final_state
                            .async_pool
                            .apply_changes_unchecked(&changes.async_pool_changes);
                        if !changes.pos_changes.is_empty() {
                            write_final_state.pos_state.apply_changes(
                                changes.pos_changes.clone(),
                                *changes_slot,
                                false,
                            )?;
                        }
                        if !changes.executed_ops_changes.is_empty() {
                            write_final_state
                                .executed_ops
                                .apply_changes(changes.executed_ops_changes.clone(), *changes_slot);
                        }
                    }
                    write_final_state.slot = slot;

                    // Set consensus blocks
                    if let Some(graph) = global_bootstrap_state.graph.as_mut() {
                        // Extend the final blocks with the received part
                        graph.final_blocks.extend(consensus_part.final_blocks);
                        // Remove every outdated block
                        graph.final_blocks.retain(|block_export| {
                            !consensus_outdated_ids.contains(&block_export.block.id)
                        });
                    } else {
                        global_bootstrap_state.graph = Some(consensus_part);
                    }
                    let last_consensus_step = StreamingStep::Ongoing(
                        // Note that this unwrap call is safe because of the above conditional statement
                        global_bootstrap_state
                            .graph
                            .as_ref()
                            .unwrap()
                            .final_blocks
                            .iter()
                            .map(|b_export| b_export.block.id)
                            .collect(),
                    );

                    // Set new message in case of disconnection
                    *next_bootstrap_message = BootstrapClientMessage::AskBootstrapPart {
                        last_slot: Some(slot),
                        last_ledger_step,
                        last_pool_step,
                        last_cycle_step,
                        last_credits_step,
                        last_ops_step,
                        last_consensus_step,
                        send_last_start_period: false,
                    };

                    // Logs for an easier diagnostic if needed
                    debug!(
                        "client final state bootstrap cursors: {:?}",
                        next_bootstrap_message
                    );
                    debug!(
                        "client final state slot changes length: {}",
                        final_state_changes.len()
                    );
                }
                BootstrapServerMessage::BootstrapFinished => {
                    info!("State bootstrap complete");
                    // Set next bootstrap message
                    *next_bootstrap_message = BootstrapClientMessage::AskBootstrapPeers;
                    return Ok(());
                }
                BootstrapServerMessage::SlotTooOld => {
                    info!("Slot is too old retry bootstrap from scratch");
                    *next_bootstrap_message = BootstrapClientMessage::AskBootstrapPart {
                        last_slot: None,
                        last_ledger_step: StreamingStep::Started,
                        last_pool_step: StreamingStep::Started,
                        last_cycle_step: StreamingStep::Started,
                        last_credits_step: StreamingStep::Started,
                        last_ops_step: StreamingStep::Started,
                        last_consensus_step: StreamingStep::Started,
                        send_last_start_period: true,
                    };
                    let mut write_final_state = global_bootstrap_state.final_state.write();
                    write_final_state.reset();
                    return Err(BootstrapError::GeneralError(String::from("Slot too old")));
                }
                // At this point, we have succesfully received the next message from the server, and it's an error-message String
                BootstrapServerMessage::BootstrapError { error } => {
                    return Err(BootstrapError::GeneralError(error))
                }
                _ => {
                    return Err(BootstrapError::GeneralError(
                        "unexpected message".to_string(),
                    ))
                }
            }
        }
    } else {
        Err(BootstrapError::GeneralError(format!(
            "Try to stream the final state but the message to send to the server was {:#?}",
            next_bootstrap_message
        )))
    }
}

/// Gets the state from a bootstrap server (internal private function)
/// needs to be CANCELLABLE
<<<<<<< HEAD
fn bootstrap_from_server(
=======
async fn bootstrap_from_server<D: Duplex>(
>>>>>>> 3357a6b7
    cfg: &BootstrapConfig,
    client: &mut BootstrapClientBinder<D>,
    next_bootstrap_message: &mut BootstrapClientMessage,
    global_bootstrap_state: &mut GlobalBootstrapState,
    our_version: Version,
) -> Result<(), BootstrapError> {
    massa_trace!("bootstrap.lib.bootstrap_from_server", {});

    // read error (if sent by the server)
    // client.next() is not cancel-safe but we drop the whole client object if cancelled => it's OK
    match client.next_timeout(Some(cfg.read_error_timeout.to_duration())) {
        Err(BootstrapError::TimedOut(_)) => {
            massa_trace!(
                "bootstrap.lib.bootstrap_from_server: No error sent at connection",
                {}
            );
        }
        Err(e) => return Err(e),
        Ok(BootstrapServerMessage::BootstrapError { error: err }) => {
            return Err(BootstrapError::ReceivedError(err))
        }
        Ok(msg) => return Err(BootstrapError::UnexpectedServerMessage(msg)),
    };

    // handshake
    let send_time_uncompensated = MassaTime::now()?;
    // client.handshake() is not cancel-safe but we drop the whole client object if cancelled => it's OK
    client.handshake(our_version)?;

    // compute ping
    let ping = MassaTime::now()?.saturating_sub(send_time_uncompensated);
    if ping > cfg.max_ping {
        return Err(BootstrapError::GeneralError(
            "bootstrap ping too high".into(),
        ));
    }

    // First, clock and version.
    // client.next() is not cancel-safe but we drop the whole client object if cancelled => it's OK
    let server_time = match client.next_timeout(Some(cfg.read_timeout.into())) {
        Err(e) => return Err(e),
        Ok(BootstrapServerMessage::BootstrapTime {
            server_time,
            version,
        }) => {
            if !our_version.is_compatible(&version) {
                return Err(BootstrapError::IncompatibleVersionError(format!(
                    "remote is running incompatible version: {} (local node version: {})",
                    version, our_version
                )));
            }
            server_time
        }
        Ok(BootstrapServerMessage::BootstrapError { error }) => {
            return Err(BootstrapError::ReceivedError(error))
        }
        Ok(msg) => return Err(BootstrapError::UnexpectedServerMessage(msg)),
    };

    // get the time of reception
    let recv_time = MassaTime::now()?;

    // compute ping
    let ping = recv_time.saturating_sub(send_time_uncompensated);
    if ping > cfg.max_ping {
        return Err(BootstrapError::GeneralError(
            "bootstrap ping too high".into(),
        ));
    }

    // compute client / server clock delta
    // div 2 is an approximation of the time it took the message to do server -> client
    // the complete ping value being client -> server -> client
    let adjusted_server_time = server_time.checked_add(ping.checked_div_u64(2)?)?;
    let clock_delta = adjusted_server_time.abs_diff(recv_time);

    // if clock delta is too high warn the user and restart bootstrap
    if clock_delta > cfg.max_clock_delta {
        warn!("client and server clocks differ too much, please check your clock");
        let message = format!(
            "client = {}, server = {}, ping = {}, max_delta = {}",
            recv_time, server_time, ping, cfg.max_clock_delta
        );
        return Err(BootstrapError::ClockError(message));
    }

    let write_timeout: std::time::Duration = cfg.write_timeout.into();
    // Loop to ask data to the server depending on the last message we sent
    loop {
        match next_bootstrap_message {
            BootstrapClientMessage::AskBootstrapPart { .. } => {
                stream_final_state_and_consensus(
                    cfg,
                    client,
                    next_bootstrap_message,
                    global_bootstrap_state,
                )?;
            }
            BootstrapClientMessage::AskBootstrapPeers => {
                let peers = match send_client_message(
                    next_bootstrap_message,
                    client,
                    write_timeout,
                    cfg.read_timeout.into(),
                    "ask bootstrap peers timed out",
                )? {
                    BootstrapServerMessage::BootstrapPeers { peers } => peers,
                    BootstrapServerMessage::BootstrapError { error } => {
                        return Err(BootstrapError::ReceivedError(error))
                    }
                    other => return Err(BootstrapError::UnexpectedServerMessage(other)),
                };
                global_bootstrap_state.peers = Some(peers);
                *next_bootstrap_message = BootstrapClientMessage::BootstrapSuccess;
            }
            BootstrapClientMessage::BootstrapSuccess => {
                client.send_timeout(next_bootstrap_message, Some(write_timeout))?;
                break;
            }
            BootstrapClientMessage::BootstrapError { error: _ } => {
                panic!("The next message to send shouldn't be BootstrapError");
            }
        };
    }
    info!("Successful bootstrap");
    Ok(())
}

<<<<<<< HEAD
fn send_client_message(
=======
async fn send_client_message<D: Duplex>(
>>>>>>> 3357a6b7
    message_to_send: &BootstrapClientMessage,
    client: &mut BootstrapClientBinder<D>,
    write_timeout: Duration,
    read_timeout: Duration,
    error: &str,
) -> Result<BootstrapServerMessage, BootstrapError> {
    client.send_timeout(message_to_send, Some(write_timeout))?;

    client
        .next_timeout(Some(read_timeout))
        .map_err(|e| match e {
            BootstrapError::TimedOut(_) => {
                BootstrapError::TimedOut(std::io::Error::new(std::io::ErrorKind::TimedOut, error))
            }
            _ => e,
        })
}

fn connect_to_server(
    connector: &mut impl BSConnector,
    bootstrap_config: &BootstrapConfig,
    addr: &SocketAddr,
    pub_key: &PublicKey,
<<<<<<< HEAD
) -> Result<BootstrapClientBinder, BootstrapError> {
    let socket = connector.connect_timeout(*addr, Some(bootstrap_config.connect_timeout))?;
    socket.set_nonblocking(false)?;
=======
) -> Result<BootstrapClientBinder<tokio::net::TcpStream>, Box<BootstrapError>> {
    let socket = connector.connect(*addr).map_err(|e| Box::new(e.into()))?;
    socket
        .set_nonblocking(true)
        .map_err(|e| Box::new(BootstrapError::IoError(e)))?;
>>>>>>> 3357a6b7
    Ok(BootstrapClientBinder::new(
        // From_std will panic unless called inside a tokio-runtime that has IO enabled.
        // These conditions are currently met.
        // If you find a panic here, start by confirming whether or not these required conditions have been broken.
        tokio::net::TcpStream::from_std(socket)
            .map_err(|e| Box::new(BootstrapError::IoError(e)))?,
        *pub_key,
        bootstrap_config.into(),
    ))
}

fn filter_bootstrap_list(
    bootstrap_list: Vec<(SocketAddr, NodeId)>,
    ip_type: IpType,
) -> Vec<(SocketAddr, NodeId)> {
    let ip_filter: fn(&(SocketAddr, NodeId)) -> bool = match ip_type {
        IpType::IPv4 => |&(addr, _)| addr.is_ipv4(),
        IpType::IPv6 => |&(addr, _)| addr.is_ipv6(),
        IpType::Both => |_| true,
    };

    let prev_bootstrap_list_len = bootstrap_list.len();

    let filtered_bootstrap_list: Vec<_> = bootstrap_list.into_iter().filter(ip_filter).collect();

    let new_bootstrap_list_len = filtered_bootstrap_list.len();

    debug!(
        "Keeping {:?} bootstrap ips. Filtered out {} bootstrap addresses out of a total of {} bootstrap servers.",
        ip_type,
        prev_bootstrap_list_len as i32 - new_bootstrap_list_len as i32,
        prev_bootstrap_list_len
    );

    filtered_bootstrap_list
}

/// Gets the state from a bootstrap server
/// needs to be CANCELLABLE
pub async fn get_state(
    bootstrap_config: &BootstrapConfig,
    final_state: Arc<RwLock<FinalState>>,
    mut connector: impl BSConnector,
    version: Version,
    genesis_timestamp: MassaTime,
    end_timestamp: Option<MassaTime>,
    restart_from_snapshot_at_period: Option<u64>,
) -> Result<GlobalBootstrapState, BootstrapError> {
    massa_trace!("bootstrap.lib.get_state", {});
<<<<<<< HEAD
    // if we are before genesis, do not bootstrap
    if MassaTime::now()? < genesis_timestamp {
        return get_genesis_state(final_state);
=======

    // If we restart from a snapshot, do not bootstrap
    if restart_from_snapshot_at_period.is_some() {
        massa_trace!("bootstrap.lib.get_state.init_from_snapshot", {});
        return Ok(GlobalBootstrapState::new(final_state));
    }

    // if we are before genesis, do not bootstrap
    if MassaTime::now()? < genesis_timestamp {
        massa_trace!("bootstrap.lib.get_state.init_from_scratch", {});
        // init final state
        {
            let mut final_state_guard = final_state.write();

            if !bootstrap_config.keep_ledger {
                // load ledger from initial ledger file
                final_state_guard
                    .ledger
                    .load_initial_ledger()
                    .map_err(|err| {
                        BootstrapError::GeneralError(format!(
                            "could not load initial ledger: {}",
                            err
                        ))
                    })?;
            }

            // create the initial cycle of PoS cycle_history
            final_state_guard.pos_state.create_initial_cycle();
        }
        return Ok(GlobalBootstrapState::new(final_state));
>>>>>>> 3357a6b7
    }

    // If the two conditions above are not verified, we need to bootstrap
    // we filter the bootstrap list to keep only the ip addresses we are compatible with
    let filtered_bootstrap_list = get_bootstrap_list_iter(bootstrap_config)?;

    let mut next_bootstrap_message: BootstrapClientMessage =
        BootstrapClientMessage::AskBootstrapPart {
            last_slot: None,
            last_ledger_step: StreamingStep::Started,
            last_pool_step: StreamingStep::Started,
            last_cycle_step: StreamingStep::Started,
            last_credits_step: StreamingStep::Started,
            last_ops_step: StreamingStep::Started,
            last_consensus_step: StreamingStep::Started,
            send_last_start_period: true,
        };
    let mut global_bootstrap_state = GlobalBootstrapState::new(final_state);

    loop {
        for (addr, node_id) in filtered_bootstrap_list.iter() {
            if let Some(end) = end_timestamp {
                if MassaTime::now().expect("could not get now time") > end {
                    panic!("This episode has come to an end, please get the latest testnet node version to continue");
                }
            }
            info!("Start bootstrapping from {}", addr);
            match connect_to_server(
                &mut connector,
                bootstrap_config,
                addr,
                &node_id.get_public_key(),
            ) {
                Ok(mut client) => {
                    match bootstrap_from_server(bootstrap_config, &mut client, &mut next_bootstrap_message, &mut global_bootstrap_state,version)
                      // cancellable
                    {
                        Err(BootstrapError::ReceivedError(error)) => warn!("Error received from bootstrap server: {}", error),
                        Err(e) => {
                            warn!("Error while bootstrapping: {}", e);
                            // We allow unused result because we don't care if an error is thrown when sending the error message to the server we will close the socket anyway.
                            let _ = client.send_timeout(&BootstrapClientMessage::BootstrapError { error: e.to_string() }, Some(bootstrap_config.write_error_timeout.into()));
                        }
                        Ok(()) => {
                            return Ok(global_bootstrap_state)
                        }
                    }
                }
                Err(e) => {
                    warn!("Error while connecting to bootstrap server: {}", e);
                }
            };

            info!("Bootstrap from server {} failed. Your node will try to bootstrap from another server in {}.", addr, format_duration(bootstrap_config.retry_delay.to_duration()).to_string());
            std::thread::sleep(bootstrap_config.retry_delay.into());
        }
    }
}

fn get_genesis_state(
    final_state: Arc<RwLock<FinalState>>,
) -> Result<GlobalBootstrapState, BootstrapError> {
    massa_trace!("bootstrap.lib.get_state.init_from_scratch", {});
    // init final state
    {
        let mut final_state_guard = final_state.write();
        // load ledger from initial ledger file
        final_state_guard
            .ledger
            .load_initial_ledger()
            .map_err(|err| {
                BootstrapError::GeneralError(format!("could not load initial ledger: {}", err))
            })?;
        // create the initial cycle of PoS cycle_history
        final_state_guard.pos_state.create_initial_cycle();
    }
    Ok(GlobalBootstrapState::new(final_state))
}

fn get_bootstrap_list_iter(
    bootstrap_config: &BootstrapConfig,
) -> Result<Vec<(SocketAddr, NodeId)>, BootstrapError> {
    let mut filtered_bootstrap_list = filter_bootstrap_list(
        bootstrap_config.bootstrap_list.clone(),
        bootstrap_config.bootstrap_protocol,
    );

    // we are after genesis => bootstrap
    massa_trace!("bootstrap.lib.get_state.init_from_others", {});
    if filtered_bootstrap_list.is_empty() {
        return Err(BootstrapError::GeneralError(
            "no bootstrap nodes found in list".into(),
        ));
    }

    // we shuffle the list
    filtered_bootstrap_list.shuffle(&mut StdRng::from_entropy());

    // we remove the duplicated node ids (if a bootstrap server appears both with its IPv4 and IPv6 address)
    let mut unique_node_ids: HashSet<NodeId> = HashSet::new();
    filtered_bootstrap_list.retain(|e| unique_node_ids.insert(e.1));
    Ok(filtered_bootstrap_list)
}<|MERGE_RESOLUTION|>--- conflicted
+++ resolved
@@ -16,11 +16,7 @@
 use crate::{
     client_binder::BootstrapClientBinder,
     error::BootstrapError,
-<<<<<<< HEAD
     establisher::BSConnector,
-=======
-    establisher::{BSConnector, Duplex},
->>>>>>> 3357a6b7
     messages::{BootstrapClientMessage, BootstrapServerMessage},
     settings::IpType,
     BootstrapConfig, GlobalBootstrapState,
@@ -29,13 +25,9 @@
 /// This function will send the starting point to receive a stream of the ledger and will receive and process each part until receive a `BootstrapServerMessage::FinalStateFinished` message from the server.
 /// `next_bootstrap_message` passed as parameter must be `BootstrapClientMessage::AskFinalStatePart` enum variant.
 /// `next_bootstrap_message` will be updated after receiving each part so that in case of connection lost we can restart from the last message we processed.
-<<<<<<< HEAD
 fn stream_final_state_and_consensus(
-=======
-async fn stream_final_state_and_consensus<D: Duplex>(
->>>>>>> 3357a6b7
     cfg: &BootstrapConfig,
-    client: &mut BootstrapClientBinder<D>,
+    client: &mut BootstrapClientBinder,
     next_bootstrap_message: &mut BootstrapClientMessage,
     global_bootstrap_state: &mut GlobalBootstrapState,
 ) -> Result<(), BootstrapError> {
@@ -191,13 +183,9 @@
 
 /// Gets the state from a bootstrap server (internal private function)
 /// needs to be CANCELLABLE
-<<<<<<< HEAD
 fn bootstrap_from_server(
-=======
-async fn bootstrap_from_server<D: Duplex>(
->>>>>>> 3357a6b7
     cfg: &BootstrapConfig,
-    client: &mut BootstrapClientBinder<D>,
+    client: &mut BootstrapClientBinder,
     next_bootstrap_message: &mut BootstrapClientMessage,
     global_bootstrap_state: &mut GlobalBootstrapState,
     our_version: Version,
@@ -324,13 +312,9 @@
     Ok(())
 }
 
-<<<<<<< HEAD
 fn send_client_message(
-=======
-async fn send_client_message<D: Duplex>(
->>>>>>> 3357a6b7
     message_to_send: &BootstrapClientMessage,
-    client: &mut BootstrapClientBinder<D>,
+    client: &mut BootstrapClientBinder,
     write_timeout: Duration,
     read_timeout: Duration,
     error: &str,
@@ -352,23 +336,11 @@
     bootstrap_config: &BootstrapConfig,
     addr: &SocketAddr,
     pub_key: &PublicKey,
-<<<<<<< HEAD
 ) -> Result<BootstrapClientBinder, BootstrapError> {
     let socket = connector.connect_timeout(*addr, Some(bootstrap_config.connect_timeout))?;
     socket.set_nonblocking(false)?;
-=======
-) -> Result<BootstrapClientBinder<tokio::net::TcpStream>, Box<BootstrapError>> {
-    let socket = connector.connect(*addr).map_err(|e| Box::new(e.into()))?;
-    socket
-        .set_nonblocking(true)
-        .map_err(|e| Box::new(BootstrapError::IoError(e)))?;
->>>>>>> 3357a6b7
     Ok(BootstrapClientBinder::new(
-        // From_std will panic unless called inside a tokio-runtime that has IO enabled.
-        // These conditions are currently met.
-        // If you find a panic here, start by confirming whether or not these required conditions have been broken.
-        tokio::net::TcpStream::from_std(socket)
-            .map_err(|e| Box::new(BootstrapError::IoError(e)))?,
+        socket,
         *pub_key,
         bootstrap_config.into(),
     ))
@@ -412,11 +384,6 @@
     restart_from_snapshot_at_period: Option<u64>,
 ) -> Result<GlobalBootstrapState, BootstrapError> {
     massa_trace!("bootstrap.lib.get_state", {});
-<<<<<<< HEAD
-    // if we are before genesis, do not bootstrap
-    if MassaTime::now()? < genesis_timestamp {
-        return get_genesis_state(final_state);
-=======
 
     // If we restart from a snapshot, do not bootstrap
     if restart_from_snapshot_at_period.is_some() {
@@ -448,7 +415,6 @@
             final_state_guard.pos_state.create_initial_cycle();
         }
         return Ok(GlobalBootstrapState::new(final_state));
->>>>>>> 3357a6b7
     }
 
     // If the two conditions above are not verified, we need to bootstrap
@@ -508,26 +474,6 @@
     }
 }
 
-fn get_genesis_state(
-    final_state: Arc<RwLock<FinalState>>,
-) -> Result<GlobalBootstrapState, BootstrapError> {
-    massa_trace!("bootstrap.lib.get_state.init_from_scratch", {});
-    // init final state
-    {
-        let mut final_state_guard = final_state.write();
-        // load ledger from initial ledger file
-        final_state_guard
-            .ledger
-            .load_initial_ledger()
-            .map_err(|err| {
-                BootstrapError::GeneralError(format!("could not load initial ledger: {}", err))
-            })?;
-        // create the initial cycle of PoS cycle_history
-        final_state_guard.pos_state.create_initial_cycle();
-    }
-    Ok(GlobalBootstrapState::new(final_state))
-}
-
 fn get_bootstrap_list_iter(
     bootstrap_config: &BootstrapConfig,
 ) -> Result<Vec<(SocketAddr, NodeId)>, BootstrapError> {
