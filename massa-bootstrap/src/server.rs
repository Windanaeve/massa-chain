--- conflicted
+++ resolved
@@ -37,15 +37,11 @@
     block_id::BlockId, prehash::PreHashSet, slot::Slot, streaming_step::StreamingStep,
     version::Version,
 };
-<<<<<<< HEAD
-use massa_network_exports::NetworkCommandSenderTrait;
-=======
 
 #[cfg(any(test, feature = "test"))]
 use massa_network_exports::MockNetworkCommandSender as NetworkCommandSender;
 #[cfg(not(any(test, feature = "test")))]
 use massa_network_exports::NetworkCommandSender;
->>>>>>> c51fac5a
 use massa_signature::KeyPair;
 use massa_time::MassaTime;
 use massa_versioning_worker::versioning::MipStore;
@@ -53,26 +49,18 @@
 use parking_lot::RwLock;
 use std::{
     collections::HashMap,
-    net::{IpAddr, SocketAddr, TcpStream},
+    net::{IpAddr, SocketAddr},
     sync::Arc,
     thread,
     time::{Duration, Instant},
 };
-<<<<<<< HEAD
-use tokio::runtime::{self, Handle};
-=======
->>>>>>> c51fac5a
 use tracing::{debug, error, info, warn};
 use white_black_list::*;
 
 use crate::{
     error::BootstrapError,
-<<<<<<< HEAD
     establisher::BSEventPoller,
     listener::{BootstrapListenerStopHandle, PollEvent},
-=======
-    establisher::BSListener,
->>>>>>> c51fac5a
     messages::{BootstrapClientMessage, BootstrapServerMessage},
     server_binder::BootstrapServerBinder,
     BootstrapConfig,
@@ -80,29 +68,18 @@
 
 /// Abstraction layer over data produced by the listener, and transported
 /// over to the worker via a channel
-<<<<<<< HEAD
-=======
-type BsConn = (TcpStream, SocketAddr);
->>>>>>> c51fac5a
 
 /// handle on the bootstrap server
 pub struct BootstrapManager {
     update_handle: thread::JoinHandle<Result<(), BootstrapError>>,
     // need to preserve the listener handle up to here to prevent it being destroyed
     #[allow(clippy::type_complexity)]
-<<<<<<< HEAD
     main_handle: thread::JoinHandle<Result<(), BootstrapError>>,
     listener_stopper: Option<BootstrapListenerStopHandle>,
-=======
-    _listen_handle: thread::JoinHandle<Result<Result<(), BsConn>, BootstrapError>>,
-    main_handle: thread::JoinHandle<Result<(), BootstrapError>>,
-    listen_stopper_tx: crossbeam::channel::Sender<()>,
->>>>>>> c51fac5a
     update_stopper_tx: crossbeam::channel::Sender<()>,
 }
 
 impl BootstrapManager {
-<<<<<<< HEAD
     /// create a new bootstrap manager, but no means of stopping the listener
     /// use [`set_listen_stop_handle`] to set the handle
     pub(crate) fn new(
@@ -122,8 +99,6 @@
         self.listener_stopper = Some(listener_stopper);
     }
 
-=======
->>>>>>> c51fac5a
     /// stop the bootstrap server
     pub fn stop(self) -> Result<(), BootstrapError> {
         massa_trace!("bootstrap.lib.stop", {});
@@ -151,27 +126,16 @@
 
 /// See module level documentation for details
 #[allow(clippy::too_many_arguments)]
-<<<<<<< HEAD
-pub fn start_bootstrap_server<
-    L: BSEventPoller + Send + 'static,
-    C: NetworkCommandSenderTrait + Clone,
->(
+pub fn start_bootstrap_server<L: BSEventPoller + Send + 'static>(
     ev_poller: L,
-=======
-pub fn start_bootstrap_server(
->>>>>>> c51fac5a
     consensus_controller: Box<dyn ConsensusController>,
-    network_command_sender: C,
+    network_command_sender: NetworkCommandSender,
     final_state: Arc<RwLock<FinalState>>,
     config: BootstrapConfig,
     keypair: KeyPair,
     version: Version,
     mip_store: MipStore,
-<<<<<<< HEAD
 ) -> Result<BootstrapManager, BootstrapError> {
-=======
-) -> Result<Option<BootstrapManager>, BootstrapError> {
->>>>>>> c51fac5a
     massa_trace!("bootstrap.lib.start_bootstrap_server", {});
 
     // TODO(low prio): See if a zero capacity channel model can work
@@ -180,13 +144,6 @@
     let Ok(max_bootstraps) = config.max_simultaneous_bootstraps.try_into() else {
         return Err(BootstrapError::GeneralError("Fail to convert u32 to usize".to_string()));
     };
-
-<<<<<<< HEAD
-    // channel for incoming connections from the listener
-=======
-    // This is needed for now, as there is no ergonomic to "select!" on both a channel and a blocking std::net::TcpStream
-    let (listener_tx, listener_rx) = crossbeam::channel::bounded::<BsConn>(max_bootstraps * 2);
->>>>>>> c51fac5a
 
     let white_black_list = SharedWhiteBlackList::new(
         config.bootstrap_whitelist_path.clone(),
@@ -197,11 +154,7 @@
     let update_handle = thread::Builder::new()
         .name("wb_list_updater".to_string())
         .spawn(move || {
-<<<<<<< HEAD
-            let res = BootstrapServer::<L, C>::run_updater(
-=======
-            let res = BootstrapServer::run_updater(
->>>>>>> c51fac5a
+            let res = BootstrapServer::<L>::run_updater(
                 updater_lists,
                 config.cache_duration.into(),
                 update_stopper_rx,
@@ -213,15 +166,6 @@
             res
         })
         .expect("in `start_bootstrap_server`, OS failed to spawn list-updater thread");
-<<<<<<< HEAD
-=======
-    let listen_handle = thread::Builder::new()
-        .name("bs_listener".to_string())
-        // FIXME: The interface being used shouldn't have `: Send + 'static` as a constraint on the listener assosciated type.
-        // GAT lifetime is likely to remedy this, however.
-        .spawn(move || BootstrapServer::run_listener(listener, listener_tx))
-        .expect("in `start_bootstrap_server`, OS failed to spawn listener thread");
->>>>>>> c51fac5a
 
     let main_handle = thread::Builder::new()
         .name("bs-main-loop".to_string())
@@ -250,20 +194,11 @@
     ))
 }
 
-<<<<<<< HEAD
-struct BootstrapServer<'a, L: BSEventPoller, C: NetworkCommandSenderTrait> {
-=======
-struct BootstrapServer<'a> {
->>>>>>> c51fac5a
+struct BootstrapServer<'a, L: BSEventPoller> {
     consensus_controller: Box<dyn ConsensusController>,
-    network_command_sender: C,
+    network_command_sender: NetworkCommandSender,
     final_state: Arc<RwLock<FinalState>>,
-<<<<<<< HEAD
     ev_poller: L,
-=======
-    listener_rx: crossbeam::channel::Receiver<BsConn>,
-    listen_stopper_rx: crossbeam::channel::Receiver<()>,
->>>>>>> c51fac5a
     white_black_list: SharedWhiteBlackList<'a>,
     keypair: KeyPair,
     bootstrap_config: BootstrapConfig,
@@ -272,11 +207,7 @@
     mip_store: MipStore,
 }
 
-<<<<<<< HEAD
-impl<L: BSEventPoller, C: NetworkCommandSenderTrait + Clone> BootstrapServer<'_, L, C> {
-=======
-impl BootstrapServer<'_> {
->>>>>>> c51fac5a
+impl<L: BSEventPoller> BootstrapServer<'_, L> {
     fn run_updater(
         mut list: SharedWhiteBlackList<'_>,
         interval: Duration,
@@ -297,52 +228,13 @@
         }
     }
 
-<<<<<<< HEAD
     fn event_loop(mut self, max_bootstraps: usize) -> Result<(), BootstrapError> {
-        let Ok(bs_loop_rt) = runtime::Builder::new_multi_thread()
-            .max_blocking_threads(max_bootstraps * 2)
-            .enable_io()
-            .enable_time()
-            .thread_name("bootstrap-main-loop-worker")
-            .thread_keep_alive(Duration::from_millis(u64::MAX))
-            .build() else {
-            return Err(BootstrapError::GeneralError("Failed to create bootstrap main-loop runtime".to_string()));
-        };
-
-=======
-    /// Listens on a channel for incoming connections, and loads them onto a crossbeam channel
-    /// for the main-loop to process.
-    ///
-    /// Ok(Ok(())) listener closed without issue
-    /// Ok(Err((dplx, address))) listener accepted a connection then tried sending on a disconnected channel
-    /// Err(..) Error accepting a connection
-    /// TODO: Integrate the listener into the bootstrap-main-loop
-    fn run_listener(
-        mut listener: impl BSListener,
-        listener_tx: crossbeam::channel::Sender<BsConn>,
-    ) -> Result<Result<(), BsConn>, BootstrapError> {
-        loop {
-            let (msg, addr) = listener.accept().map_err(BootstrapError::IoError)?;
-
-            if let Err(SendError((dplx, remote_addr))) = listener_tx.send((msg, addr)) {
-                warn!(
-                    "listener channel disconnected after accepting connection from {}",
-                    remote_addr
-                );
-                return Ok(Err((dplx, remote_addr)));
-            };
-        }
-    }
-
-    fn run_loop(mut self, max_bootstraps: usize) -> Result<(), BootstrapError> {
->>>>>>> c51fac5a
         // Use the strong-count of this variable to track the session count
         let bootstrap_sessions_counter: Arc<()> = Arc::new(());
         let per_ip_min_interval = self.bootstrap_config.per_ip_min_interval.to_duration();
         // TODO: Work out how to integration-test this
         let res = loop {
             // block until we have a connection to work with, or break out of main-loop
-<<<<<<< HEAD
             // let Ok((dplx, remote_addr)) = self.listener_rx.recv().map_err(|_e| {
             //     BootstrapError::GeneralError("Bootstrap listener channel disconnected".to_string())
             // }) else { break; };
@@ -355,10 +247,6 @@
                 }
             };
 
-=======
-            // if a stop-signal is received
-            let Some((dplx, remote_addr)) = self.receive_connection(&mut selector)? else { break; };
->>>>>>> c51fac5a
             // claim a slot in the max_bootstrap_sessions
             let server_binding = BootstrapServerBinder::new(
                 dplx,
@@ -396,11 +284,7 @@
                 }
 
                 // check IP's bootstrap attempt history
-<<<<<<< HEAD
-                if let Err(msg) = BootstrapServer::<L, C>::greedy_client_check(
-=======
-                if let Err(msg) = BootstrapServer::greedy_client_check(
->>>>>>> c51fac5a
+                if let Err(msg) = BootstrapServer::<L>::greedy_client_check(
                     &mut self.ip_hist_map,
                     remote_addr,
                     now,
@@ -462,62 +346,7 @@
             }
         };
 
-        // Give any remaining processes 20 seconds to clean up, otherwise force them to shutdown
-<<<<<<< HEAD
-        bs_loop_rt.shutdown_timeout(Duration::from_secs(20));
         res
-=======
-        Ok(())
-    }
-
-    /// These are the steps to ensure that a connection is only processed if the server is active:
-    ///
-    /// - 1. Block until _something_ is ready
-    /// - 2. If that something is a stop-signal, stop
-    /// - 3. If that something is anything else:
-    /// - 3.a. double check the stop-signal is absent
-    /// - 3.b. If present, fall-back to the stop behaviour
-    /// - 3.c. If absent, all's clear to rock-n-roll.
-    fn receive_connection(&self, selector: &mut Select) -> Result<Option<BsConn>, BootstrapError> {
-        // 1. Block until _something_ is ready
-        let rdy = selector.ready();
-
-        // 2. If that something is a stop-signal, stop
-        // from `crossbeam::Select::read()` documentation:
-        // "Note that this method might return with success spuriously, so it’s a good idea
-        // to always double check if the operation is really ready."
-        if rdy == 0 && self.listen_stopper_rx.try_recv().is_ok() {
-            return Ok(None);
-            // - 3. If that something is anything else:
-        } else {
-            massa_trace!("bootstrap.lib.run.select", {});
-
-            // - 3.a. double check the stop-signal is absent
-            let stop = self.listen_stopper_rx.try_recv();
-            if unlikely(stop.is_ok()) {
-                massa_trace!("bootstrap.lib.run.select.manager", {});
-                // 3.b. If present, fall-back to the stop behaviour
-                return Ok(None);
-            } else if unlikely(stop == Err(crossbeam::channel::TryRecvError::Disconnected)) {
-                return Err(BootstrapError::GeneralError(
-                    "Unexpected stop-channel disconnection".to_string(),
-                ));
-            };
-        }
-        // - 3.c. If absent, all's clear to rock-n-roll.
-        let msg = match self.listener_rx.try_recv() {
-            Ok(msg) => msg,
-            Err(try_rcv_err) => match try_rcv_err {
-                crossbeam::channel::TryRecvError::Empty => return Ok(None),
-                crossbeam::channel::TryRecvError::Disconnected => {
-                    return Err(BootstrapError::GeneralError(
-                        "listener recv channel disconnected unexpectedly".to_string(),
-                    ));
-                }
-            },
-        };
-        Ok(Some(msg))
->>>>>>> c51fac5a
     }
 
     /// Checks latest attempt. If too recent, provides the bad news (as an error).
@@ -557,11 +386,7 @@
 /// The arc_counter variable is used as a proxy to keep track the number of active bootstrap
 /// sessions.
 #[allow(clippy::too_many_arguments)]
-<<<<<<< HEAD
-fn run_bootstrap_session<C: NetworkCommandSenderTrait>(
-=======
 fn run_bootstrap_session(
->>>>>>> c51fac5a
     mut server: BootstrapServerBinder,
     arc_counter: Arc<()>,
     config: BootstrapConfig,
@@ -569,59 +394,6 @@
     data_execution: Arc<RwLock<FinalState>>,
     version: Version,
     consensus_command_sender: Box<dyn ConsensusController>,
-<<<<<<< HEAD
-    network_command_sender: C,
-    bs_loop_rt_handle: Handle,
-    mip_store: MipStore,
-) {
-    debug!("running bootstrap for peer {}", remote_addr);
-    bs_loop_rt_handle.block_on(async move {
-        let res = tokio::time::timeout(
-            config.bootstrap_timeout.into(),
-            manage_bootstrap(
-                &config,
-                &mut server,
-                data_execution,
-                version,
-                consensus_command_sender,
-                network_command_sender,
-                mip_store,
-            ),
-        )
-        .await;
-        // This drop allows the server to accept new connections before having to complete the error notifications
-        // account for this session being finished, as well as the root-instance
-        massa_trace!("bootstrap.session.finished", {
-            "sessions_remaining": Arc::strong_count(&arc_counter) - 2
-        });
-        drop(arc_counter);
-        match res {
-            Ok(mgmt) => match mgmt {
-                Ok(_) => {
-                    info!("bootstrapped peer {}", remote_addr);
-                }
-                Err(BootstrapError::ReceivedError(error)) => debug!(
-                    "bootstrap serving error received from peer {}: {}",
-                    remote_addr, error
-                ),
-                Err(err) => {
-                    debug!("bootstrap serving error for peer {}: {}", remote_addr, err);
-                    // We allow unused result because we don't care if an error is thrown when
-                    // sending the error message to the server we will close the socket anyway.
-                    let _ = server.send_error_timeout(err.to_string());
-                }
-            },
-            Err(_timeout) => {
-                debug!("bootstrap timeout for peer {}", remote_addr);
-                // We allow unused result because we don't care if an error is thrown when
-                // sending the error message to the server we will close the socket anyway.
-                let _ = server.send_error_timeout(format!(
-                    "Bootstrap process timedout ({})",
-                    format_duration(config.bootstrap_timeout.to_duration())
-                ));
-            }
-        }
-=======
     network_command_sender: NetworkCommandSender,
     mip_store: MipStore,
 ) {
@@ -643,7 +415,6 @@
     // account for this session being finished, as well as the root-instance
     massa_trace!("bootstrap.session.finished", {
         "sessions_remaining": Arc::strong_count(&arc_counter) - 2
->>>>>>> c51fac5a
     });
     drop(arc_counter);
     match res {
@@ -673,11 +444,7 @@
 }
 
 #[allow(clippy::too_many_arguments)]
-<<<<<<< HEAD
-pub async fn stream_bootstrap_information(
-=======
 pub fn stream_bootstrap_information(
->>>>>>> c51fac5a
     server: &mut BootstrapServerBinder,
     final_state: Arc<RwLock<FinalState>>,
     consensus_controller: Box<dyn ConsensusController>,
@@ -874,31 +641,19 @@
     Some(std::cmp::min(remaining, *step_timeout))
 }
 #[allow(clippy::too_many_arguments)]
-<<<<<<< HEAD
-async fn manage_bootstrap<C: NetworkCommandSenderTrait>(
-=======
 fn manage_bootstrap(
->>>>>>> c51fac5a
     bootstrap_config: &BootstrapConfig,
     server: &mut BootstrapServerBinder,
     final_state: Arc<RwLock<FinalState>>,
     version: Version,
     consensus_controller: Box<dyn ConsensusController>,
-<<<<<<< HEAD
-    network_command_sender: C,
-=======
     network_command_sender: NetworkCommandSender,
     deadline: Instant,
->>>>>>> c51fac5a
     mip_store: MipStore,
 ) -> Result<(), BootstrapError> {
     massa_trace!("bootstrap.lib.manage_bootstrap", {});
     let read_error_timeout: Duration = bootstrap_config.read_error_timeout.into();
 
-<<<<<<< HEAD
-    server.handshake_timeout(version, Some(bootstrap_config.read_timeout.into()))?;
-
-=======
     let Some(hs_timeout) = step_timeout_duration(&deadline, &bootstrap_config.read_timeout.to_duration()) else {
         return Err(BootstrapError::Interupted("insufficient time left to begin handshake".to_string()));
     };
@@ -911,7 +666,6 @@
             "insufficient time to check for error from client".to_string(),
         ));
     };
->>>>>>> c51fac5a
     match server.next_timeout(Some(read_error_timeout)) {
         Err(BootstrapError::TimedOut(_)) => {}
         Err(e) => return Err(e),
@@ -921,17 +675,6 @@
         Ok(msg) => return Err(BootstrapError::UnexpectedClientMessage(Box::new(msg))),
     };
 
-<<<<<<< HEAD
-    let write_timeout: Duration = bootstrap_config.write_timeout.into();
-
-    // Sync clocks.
-    let server_time = MassaTime::now()?;
-
-    server.send_msg(
-        write_timeout,
-        BootstrapServerMessage::BootstrapTime {
-            server_time,
-=======
     // Sync clocks
     let send_time_timeout =
         step_timeout_duration(&deadline, &bootstrap_config.write_timeout.to_duration());
@@ -942,30 +685,19 @@
         next_step_timeout,
         BootstrapServerMessage::BootstrapTime {
             server_time: MassaTime::now()?,
->>>>>>> c51fac5a
             version,
         },
     )?;
 
     loop {
-<<<<<<< HEAD
-        match server.next_timeout(Some(bootstrap_config.read_timeout.into())) {
-=======
         let Some(read_timeout) = step_timeout_duration(&deadline, &bootstrap_config.read_timeout.to_duration()) else {
             return Err(BootstrapError::Interupted("insufficient time left to process next message".to_string()));
         };
         match server.next_timeout(Some(read_timeout)) {
->>>>>>> c51fac5a
             Err(BootstrapError::TimedOut(_)) => break Ok(()),
             Err(e) => break Err(e),
             Ok(msg) => match msg {
                 BootstrapClientMessage::AskBootstrapPeers => {
-<<<<<<< HEAD
-                    server.send_msg(
-                        write_timeout,
-                        BootstrapServerMessage::BootstrapPeers {
-                            peers: network_command_sender.get_bootstrap_peers().await?,
-=======
                     let Some(write_timeout) = step_timeout_duration(&deadline, &bootstrap_config.write_timeout.to_duration()) else {
                         return Err(BootstrapError::Interupted("insufficient time left to respond te request for peers".to_string()));
                     };
@@ -974,7 +706,6 @@
                         write_timeout,
                         BootstrapServerMessage::BootstrapPeers {
                             peers: network_command_sender.sync_get_bootstrap_peers()?,
->>>>>>> c51fac5a
                         },
                     )?;
                 }
@@ -1006,13 +737,10 @@
                 }
                 BootstrapClientMessage::AskBootstrapMipStore => {
                     let vs = mip_store.0.read().to_owned();
-<<<<<<< HEAD
-=======
                     let Some(write_timeout) = step_timeout_duration(&deadline, &bootstrap_config.write_timeout.to_duration()) else {
                         return Err(BootstrapError::Interupted("insufficient time left to respond te request for mip-store".to_string()));
                     };
 
->>>>>>> c51fac5a
                     server.send_msg(
                         write_timeout,
                         BootstrapServerMessage::BootstrapMipStore { store: vs.clone() },
