--- conflicted
+++ resolved
@@ -50,14 +50,7 @@
 use massa_protocol_exports::MockProtocolController;
 use massa_signature::KeyPair;
 use massa_time::MassaTime;
-<<<<<<< HEAD
 use massa_versioning::versioning::{MipComponent, MipInfo, MipState, MipStatsConfig, MipStore};
-=======
-use massa_versioning_worker::versioning::{
-    MipComponent, MipInfo, MipState, MipStatsConfig, MipStore,
-};
-use mockall::Sequence;
->>>>>>> a5df614e
 use parking_lot::RwLock;
 use std::collections::HashMap;
 use std::net::{SocketAddr, TcpStream};
@@ -71,18 +64,12 @@
     };
 }
 
-<<<<<<< HEAD
-#[tokio::test]
-#[serial]
-#[ignore]
-async fn test_bootstrap_server() {
-=======
 fn mock_bootstrap_manager(addr: SocketAddr, bootstrap_config: BootstrapConfig) -> BootstrapManager {
     // TODO from config
     let rolls_path = PathBuf::from_str("../massa-node/base_config/initial_rolls.json").unwrap();
     let thread_count = 2;
     let periods_per_cycle = 2;
-    let genesis_address = Address::from_public_key(&KeyPair::generate().get_public_key());
+    let genesis_address = Address::from_public_key(&KeyPair::generate(0).unwrap().get_public_key());
     // setup selector local config
     let selector_local_config = SelectorConfig {
         thread_count,
@@ -203,9 +190,10 @@
     conn.unwrap();
 }
 
+// TEST TODO
 #[test]
+#[ignore]
 fn test_bootstrap_server() {
->>>>>>> a5df614e
     let thread_count = 2;
     let periods_per_cycle = 2;
     let (bootstrap_config, keypair): &(BootstrapConfig, KeyPair) = &BOOTSTRAP_CONFIG_KEYPAIR;
