--- conflicted
+++ resolved
@@ -338,10 +338,7 @@
         max_consensus_block_ids: MAX_CONSENSUS_BLOCKS_IDS,
         mip_store_stats_block_considered: MIP_STORE_STATS_BLOCK_CONSIDERED,
         mip_store_stats_counters_max: MIP_STORE_STATS_COUNTERS_MAX,
-<<<<<<< HEAD
-=======
         max_denunciations_per_block_header: MAX_DENUNCIATIONS_PER_BLOCK_HEADER,
->>>>>>> c51fac5a
     }
 }
 
