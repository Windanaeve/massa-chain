// Copyright (c) 2022 MASSA LABS <info@massa.net>

use crate::settings::{BootstrapConfig, IpType};
use bitvec::vec::BitVec;
use massa_async_pool::test_exports::{create_async_pool, get_random_message};
use massa_async_pool::AsyncPoolChanges;
use massa_consensus_exports::{
    bootstrapable_graph::{
        BootstrapableGraph, BootstrapableGraphDeserializer, BootstrapableGraphSerializer,
    },
    export_active_block::{ExportActiveBlock, ExportActiveBlockSerializer},
};
<<<<<<< HEAD
use massa_db::{write_batch, DBBatch};
use massa_executed_ops::{ExecutedOps, ExecutedOpsConfig};
=======
use massa_executed_ops::{
    ExecutedDenunciations, ExecutedDenunciationsChanges, ExecutedDenunciationsConfig, ExecutedOps,
    ExecutedOpsConfig,
};
>>>>>>> 2273979d
use massa_final_state::test_exports::create_final_state;
use massa_final_state::{FinalState, FinalStateConfig};
use massa_hash::Hash;
use massa_ledger_exports::{LedgerChanges, LedgerEntry, SetUpdateOrDelete};
use massa_ledger_worker::test_exports::create_final_ledger;
use massa_models::block::BlockDeserializerArgs;
use massa_models::bytecode::Bytecode;
use massa_models::config::{
    BOOTSTRAP_RANDOMNESS_SIZE_BYTES, CONSENSUS_BOOTSTRAP_PART_SIZE, ENDORSEMENT_COUNT,
    MAX_ADVERTISE_LENGTH, MAX_ASYNC_MESSAGE_DATA, MAX_ASYNC_POOL_LENGTH,
    MAX_BOOTSTRAP_ASYNC_POOL_CHANGES, MAX_BOOTSTRAP_BLOCKS, MAX_BOOTSTRAP_ERROR_LENGTH,
    MAX_BOOTSTRAP_FINAL_STATE_PARTS_SIZE, MAX_BOOTSTRAP_MESSAGE_SIZE, MAX_CONSENSUS_BLOCKS_IDS,
    MAX_DATASTORE_ENTRY_COUNT, MAX_DATASTORE_KEY_LENGTH, MAX_DATASTORE_VALUE_LENGTH,
    MAX_DEFERRED_CREDITS_LENGTH, MAX_DENUNCIATIONS_PER_BLOCK_HEADER,
    MAX_DENUNCIATION_CHANGES_LENGTH, MAX_EXECUTED_OPS_CHANGES_LENGTH, MAX_EXECUTED_OPS_LENGTH,
    MAX_FUNCTION_NAME_LENGTH, MAX_LEDGER_CHANGES_COUNT, MAX_OPERATIONS_PER_BLOCK,
    MAX_OPERATION_DATASTORE_ENTRY_COUNT, MAX_OPERATION_DATASTORE_KEY_LENGTH,
    MAX_OPERATION_DATASTORE_VALUE_LENGTH, MAX_PARAMETERS_SIZE, MAX_PRODUCTION_STATS_LENGTH,
    MAX_ROLLS_COUNT_LENGTH, MIP_STORE_STATS_BLOCK_CONSIDERED, MIP_STORE_STATS_COUNTERS_MAX,
    PERIODS_PER_CYCLE, THREAD_COUNT,
};
use massa_models::denunciation::DenunciationIndex;
use massa_models::node::NodeId;
use massa_models::{
    address::Address,
    amount::Amount,
    block::Block,
    block::BlockSerializer,
    block_header::{BlockHeader, BlockHeaderSerializer},
    block_id::BlockId,
    endorsement::Endorsement,
    endorsement::EndorsementSerializer,
    operation::OperationId,
    prehash::PreHashMap,
    secure_share::Id,
    secure_share::SecureShareContent,
    slot::Slot,
};
use massa_network_exports::BootstrapPeers;
use massa_pos_exports::{CycleInfo, DeferredCredits, PoSChanges, PoSFinalState, ProductionStats};
use massa_serialization::{DeserializeError, Deserializer, Serializer};
use massa_signature::KeyPair;
use massa_time::MassaTime;
use parking_lot::RwLock;
use rand::Rng;
<<<<<<< HEAD
use rocksdb::DB;
use std::collections::{HashMap, VecDeque};
=======
use std::collections::{HashMap, HashSet, VecDeque};
>>>>>>> 2273979d
use std::str::FromStr;
use std::sync::Arc;
use std::{
    collections::BTreeMap,
    net::{IpAddr, Ipv4Addr, SocketAddr},
    path::PathBuf,
};

// Use loop-back address. use port 0 to auto-assign a port
pub const BASE_BOOTSTRAP_IP: IpAddr = IpAddr::V4(Ipv4Addr::new(127, 0, 0, 1));

/// generates a small random number of bytes
fn get_some_random_bytes() -> Vec<u8> {
    let mut rng = rand::thread_rng();
    (0usize..rng.gen_range(1..10))
        .map(|_| rand::random::<u8>())
        .collect()
}

/// generates a random ledger entry
fn get_random_ledger_entry() -> LedgerEntry {
    let mut rng = rand::thread_rng();
    let balance = Amount::from_raw(rng.gen::<u64>());
    let bytecode_bytes: Vec<u8> = get_some_random_bytes();
    let bytecode = Bytecode(bytecode_bytes);
    let mut datastore = BTreeMap::new();
    for _ in 0usize..rng.gen_range(0..10) {
        let key = get_some_random_bytes();
        let value = get_some_random_bytes();
        datastore.insert(key, value);
    }
    LedgerEntry {
        balance,
        bytecode,
        datastore,
    }
}

pub fn get_random_ledger_changes(r_limit: u64) -> LedgerChanges {
    let mut changes = LedgerChanges::default();
    for _ in 0..r_limit {
        changes.0.insert(
            get_random_address(),
            SetUpdateOrDelete::Set(LedgerEntry {
                balance: Amount::from_raw(r_limit),
                bytecode: Bytecode::default(),
                datastore: BTreeMap::default(),
            }),
        );
    }
    changes
}

/// generates random PoS cycles info
fn get_random_pos_cycles_info(
    r_limit: u64,
    opt_seed: bool,
) -> (
    BTreeMap<Address, u64>,
    PreHashMap<Address, ProductionStats>,
    BitVec<u8>,
) {
    let mut rng = rand::thread_rng();
    let mut roll_counts = BTreeMap::default();
    let mut production_stats = PreHashMap::default();
    let mut rng_seed: BitVec<u8> = BitVec::default();

    for i in 0u64..r_limit {
        roll_counts.insert(get_random_address(), i);
        production_stats.insert(
            get_random_address(),
            ProductionStats {
                block_success_count: i * 3,
                block_failure_count: i,
            },
        );
    }
    // note: extra seed is used in the changes test to compensate for the update loop skipping the first change
    if opt_seed {
        rng_seed.push(rng.gen_range(0..2) == 1);
    }
    rng_seed.push(rng.gen_range(0..2) == 1);
    (roll_counts, production_stats, rng_seed)
}

/// generates random PoS deferred credits
fn get_random_deferred_credits(r_limit: u64) -> DeferredCredits {
    let mut deferred_credits = DeferredCredits::new_with_hash();

    for i in 0u64..r_limit {
        let mut credits = PreHashMap::default();
        for j in 0u64..r_limit {
            credits.insert(get_random_address(), Amount::from_raw(j));
        }
        deferred_credits.credits.insert(
            Slot {
                period: i,
                thread: 0,
            },
            credits,
        );
    }
    deferred_credits
}

/// generates a random PoS final state
fn get_random_pos_state(r_limit: u64, pos: PoSFinalState) -> PoSFinalState {
    let mut cycle_history = VecDeque::new();
    let (roll_counts, production_stats, rng_seed) = get_random_pos_cycles_info(r_limit, true);
    let mut cycle = CycleInfo::new_with_hash(0, false, roll_counts, rng_seed, production_stats);
    cycle.final_state_hash_snapshot = Some(Hash::from_bytes(&[0; 32]));
    cycle_history.push_back(cycle);
    let mut deferred_credits = DeferredCredits::new_with_hash();
    deferred_credits.extend(get_random_deferred_credits(r_limit));
    PoSFinalState {
        cycle_history,
        deferred_credits,
        ..pos
    }
}

/// generates random PoS changes
pub fn get_random_pos_changes(r_limit: u64) -> PoSChanges {
    let deferred_credits = get_random_deferred_credits(r_limit);
    let (roll_counts, production_stats, seed_bits) = get_random_pos_cycles_info(r_limit, false);
    PoSChanges {
        seed_bits,
        roll_changes: roll_counts.into_iter().collect(),
        production_stats,
        deferred_credits,
    }
}

pub fn get_random_async_pool_changes(r_limit: u64, thread_count: u8) -> AsyncPoolChanges {
    let mut changes = AsyncPoolChanges::default();
    for _ in 0..(r_limit / 2) {
        let message = get_random_message(Some(Amount::from_str("10").unwrap()), thread_count);
        changes
            .0
            .insert(message.compute_id(), SetUpdateOrDelete::Set(message));
    }
    for _ in (r_limit / 2)..r_limit {
        let message =
            get_random_message(Some(Amount::from_str("1_000_000").unwrap()), thread_count);
        changes
            .0
            .insert(message.compute_id(), SetUpdateOrDelete::Set(message));
    }
    changes
}

pub fn get_random_executed_ops(
    _r_limit: u64,
    slot: Slot,
    config: ExecutedOpsConfig,
    db: Arc<RwLock<DB>>,
) -> ExecutedOps {
    let mut executed_ops = ExecutedOps::new(config.clone(), db.clone());
    let mut batch = DBBatch::new(None, None, None, None, Some(executed_ops.hash));
    executed_ops.apply_changes_to_batch(get_random_executed_ops_changes(10), slot, &mut batch);
    write_batch(&db.read(), batch);
    executed_ops
}

pub fn get_random_executed_ops_changes(r_limit: u64) -> PreHashMap<OperationId, (bool, Slot)> {
    let mut ops_changes = PreHashMap::default();
    for i in 0..r_limit {
        ops_changes.insert(
            OperationId::new(Hash::compute_from(&get_some_random_bytes())),
            (
                true,
                Slot {
                    period: i + 10,
                    thread: 0,
                },
            ),
        );
    }
    ops_changes
}

pub fn get_random_executed_de(
    _r_limit: u64,
    slot: Slot,
    config: ExecutedDenunciationsConfig,
) -> ExecutedDenunciations {
    let mut executed_de = ExecutedDenunciations::new(config);
    executed_de.apply_changes(get_random_executed_de_changes(10), slot);
    executed_de
}

pub fn get_random_executed_de_changes(r_limit: u64) -> ExecutedDenunciationsChanges {
    let mut de_changes = HashSet::default();

    for i in 0..r_limit {
        if i % 2 == 0 {
            de_changes.insert(DenunciationIndex::BlockHeader {
                slot: Slot::new(i + 2, 0),
            });
        } else {
            de_changes.insert(DenunciationIndex::Endorsement {
                slot: Slot::new(i + 2, 0),
                index: i as u32,
            });
        }
    }

    de_changes
}

/// generates a random bootstrap state for the final state
pub fn get_random_final_state_bootstrap(
    pos: PoSFinalState,
    config: FinalStateConfig,
    rocks_db_instance: Arc<RwLock<DB>>,
) -> FinalState {
    let r_limit: u64 = 50;

    let mut sorted_ledger = HashMap::new();
    let mut messages = AsyncPoolChanges::default();
    for _ in 0..r_limit {
        let message = get_random_message(None, config.thread_count);
        messages
            .0
            .insert(message.compute_id(), SetUpdateOrDelete::Set(message));
    }
    for _ in 0..r_limit {
        sorted_ledger.insert(get_random_address(), get_random_ledger_entry());
    }
    // insert the last possible address to prevent the last cursor to move when testing the changes
    // The magic number at idx 0 is to account for address variant leader. At time of writing,
    // the highest value for encoding this variant in serialized form is `1`.
    let mut bytes = [255; 33];
    bytes[0] = 1;
    sorted_ledger.insert(
        Address::from_prefixed_bytes(&bytes).unwrap(),
        get_random_ledger_entry(),
    );

    let slot = Slot::new(0, 0);

    let final_ledger = create_final_ledger(
        rocks_db_instance.clone(),
        config.ledger_config.clone(),
        sorted_ledger,
    );
    let mut async_pool = create_async_pool(
        rocks_db_instance.clone(),
        config.async_pool_config.clone(),
        BTreeMap::new(),
    );
    let mut batch = DBBatch::new(None, Some(async_pool.get_hash()), None, None, None);
    async_pool.apply_changes_to_batch(&messages, &mut batch);
    async_pool.write_batch(batch);

    let executed_ops = get_random_executed_ops(
        r_limit,
        slot,
        config.executed_ops_config.clone(),
        rocks_db_instance.clone(),
    );

    create_final_state(
        config.clone(),
        slot,
        Box::new(final_ledger),
        async_pool,
        VecDeque::new(),
        get_random_pos_state(r_limit, pos),
<<<<<<< HEAD
        executed_ops,
        rocks_db_instance,
=======
        get_random_executed_ops(r_limit, slot, config.executed_ops_config),
        get_random_executed_de(r_limit, slot, config.executed_denunciations_config),
>>>>>>> 2273979d
    )
}

pub fn get_dummy_block_id(s: &str) -> BlockId {
    BlockId(Hash::compute_from(s.as_bytes()))
}

pub fn get_random_address() -> Address {
    let priv_key = KeyPair::generate();
    Address::from_public_key(&priv_key.get_public_key())
}

pub fn get_bootstrap_config(bootstrap_public_key: NodeId) -> BootstrapConfig {
    BootstrapConfig {
        listen_addr: Some("0.0.0.0:31244".parse().unwrap()),
        bootstrap_protocol: IpType::Both,
        bootstrap_timeout: 120000.into(),
        connect_timeout: 200.into(),
        retry_delay: 200.into(),
        max_ping: MassaTime::from_millis(500),
        read_timeout: 1000.into(),
        write_timeout: 1000.into(),
        read_error_timeout: 200.into(),
        write_error_timeout: 200.into(),
        bootstrap_list: vec![(
            SocketAddr::new(BASE_BOOTSTRAP_IP, 8069),
            bootstrap_public_key,
        )],
        keep_ledger: false,
        bootstrap_whitelist_path: PathBuf::from(
            "../massa-node/base_config/bootstrap_whitelist.json",
        ),
        bootstrap_blacklist_path: PathBuf::from(
            "../massa-node/base_config/bootstrap_blacklist.json",
        ),
        max_clock_delta: MassaTime::from_millis(1000),
        cache_duration: 10000.into(),
        max_simultaneous_bootstraps: 2,
        ip_list_max_size: 10,
        per_ip_min_interval: 10000.into(),
        max_bytes_read_write: std::f64::INFINITY,
        max_bootstrap_message_size: MAX_BOOTSTRAP_MESSAGE_SIZE,
        max_datastore_key_length: MAX_DATASTORE_KEY_LENGTH,
        randomness_size_bytes: BOOTSTRAP_RANDOMNESS_SIZE_BYTES,
        thread_count: THREAD_COUNT,
        periods_per_cycle: PERIODS_PER_CYCLE,
        endorsement_count: ENDORSEMENT_COUNT,
        max_advertise_length: MAX_ADVERTISE_LENGTH,
        max_bootstrap_blocks_length: MAX_BOOTSTRAP_BLOCKS,
        max_bootstrap_error_length: MAX_BOOTSTRAP_ERROR_LENGTH,
        max_bootstrap_final_state_parts_size: MAX_BOOTSTRAP_FINAL_STATE_PARTS_SIZE,
        max_async_pool_changes: MAX_BOOTSTRAP_ASYNC_POOL_CHANGES,
        max_async_pool_length: MAX_ASYNC_POOL_LENGTH,
        max_async_message_data: MAX_ASYNC_MESSAGE_DATA,
        max_operations_per_block: MAX_OPERATIONS_PER_BLOCK,
        max_datastore_entry_count: MAX_DATASTORE_ENTRY_COUNT,
        max_datastore_value_length: MAX_DATASTORE_VALUE_LENGTH,
        max_op_datastore_entry_count: MAX_OPERATION_DATASTORE_ENTRY_COUNT,
        max_op_datastore_key_length: MAX_OPERATION_DATASTORE_KEY_LENGTH,
        max_op_datastore_value_length: MAX_OPERATION_DATASTORE_VALUE_LENGTH,
        max_function_name_length: MAX_FUNCTION_NAME_LENGTH,
        max_ledger_changes_count: MAX_LEDGER_CHANGES_COUNT,
        max_parameters_size: MAX_PARAMETERS_SIZE,
        max_changes_slot_count: 1000,
        max_rolls_length: MAX_ROLLS_COUNT_LENGTH,
        max_production_stats_length: MAX_PRODUCTION_STATS_LENGTH,
        max_credits_length: MAX_DEFERRED_CREDITS_LENGTH,
        max_executed_ops_length: MAX_EXECUTED_OPS_LENGTH,
        max_ops_changes_length: MAX_EXECUTED_OPS_CHANGES_LENGTH,
        consensus_bootstrap_part_size: CONSENSUS_BOOTSTRAP_PART_SIZE,
        max_consensus_block_ids: MAX_CONSENSUS_BLOCKS_IDS,
        mip_store_stats_block_considered: MIP_STORE_STATS_BLOCK_CONSIDERED,
        mip_store_stats_counters_max: MIP_STORE_STATS_COUNTERS_MAX,
        max_denunciations_per_block_header: MAX_DENUNCIATIONS_PER_BLOCK_HEADER,
        max_denunciation_changes_length: MAX_DENUNCIATION_CHANGES_LENGTH,
    }
}

/// asserts that two `BootstrapableGraph` are equal
pub fn assert_eq_bootstrap_graph(v1: &BootstrapableGraph, v2: &BootstrapableGraph) {
    assert_eq!(
        v1.final_blocks.len(),
        v2.final_blocks.len(),
        "length mismatch"
    );
    let serializer = ExportActiveBlockSerializer::new();
    let mut data1: Vec<u8> = Vec::new();
    let mut data2: Vec<u8> = Vec::new();
    for (item1, item2) in v1.final_blocks.iter().zip(v2.final_blocks.iter()) {
        serializer.serialize(item1, &mut data1).unwrap();
        serializer.serialize(item2, &mut data2).unwrap();
    }
    assert_eq!(data1, data2, "BootstrapableGraph mismatch")
}

pub fn get_boot_state() -> BootstrapableGraph {
    let keypair = KeyPair::generate();

    let block = Block::new_verifiable(
        Block {
            header: BlockHeader::new_verifiable(
                BlockHeader {
                    // associated slot
                    // all header endorsements are supposed to point towards this one
                    slot: Slot::new(1, 0),
                    parents: vec![get_dummy_block_id("p1"); THREAD_COUNT as usize],
                    operation_merkle_root: Hash::compute_from("op_hash".as_bytes()),
                    endorsements: vec![
                        Endorsement::new_verifiable(
                            Endorsement {
                                slot: Slot::new(1, 0),
                                index: 1,
                                endorsed_block: get_dummy_block_id("p1"),
                            },
                            EndorsementSerializer::new(),
                            &keypair,
                        )
                        .unwrap(),
                        Endorsement::new_verifiable(
                            Endorsement {
                                slot: Slot::new(1, 0),
                                index: 3,
                                endorsed_block: get_dummy_block_id("p1"),
                            },
                            EndorsementSerializer::new(),
                            &keypair,
                        )
                        .unwrap(),
                    ],
                    denunciations: vec![],
                },
                BlockHeaderSerializer::new(),
                &keypair,
            )
            .unwrap(),
            operations: Default::default(),
        },
        BlockSerializer::new(),
        &keypair,
    )
    .unwrap();

    // TODO: We currently lost information. Need to use shared storage
    let block1 = ExportActiveBlock {
        block,
        parents: vec![(get_dummy_block_id("b1"), 4777); THREAD_COUNT as usize],
        is_final: true,
    };

    let boot_graph = BootstrapableGraph {
        final_blocks: vec![block1],
    };

    let bootstrapable_graph_serializer = BootstrapableGraphSerializer::new();
    let args = BlockDeserializerArgs {
        thread_count: THREAD_COUNT,
        max_operations_per_block: MAX_OPERATIONS_PER_BLOCK,
        endorsement_count: ENDORSEMENT_COUNT,
        max_denunciations_per_block_header: MAX_DENUNCIATIONS_PER_BLOCK_HEADER,
        last_start_period: Some(0),
    };
    let bootstrapable_graph_deserializer =
        BootstrapableGraphDeserializer::new(args, MAX_BOOTSTRAP_BLOCKS);

    let mut bootstrapable_graph_serialized = Vec::new();
    bootstrapable_graph_serializer
        .serialize(&boot_graph, &mut bootstrapable_graph_serialized)
        .unwrap();
    let (_, bootstrapable_graph_deserialized) = bootstrapable_graph_deserializer
        .deserialize::<DeserializeError>(&bootstrapable_graph_serialized)
        .unwrap();

    assert_eq_bootstrap_graph(&bootstrapable_graph_deserialized, &boot_graph);

    boot_graph
}

pub fn get_peers() -> BootstrapPeers {
    BootstrapPeers(vec![
        "82.245.123.77".parse().unwrap(),
        "82.220.123.78".parse().unwrap(),
    ])
}<|MERGE_RESOLUTION|>--- conflicted
+++ resolved
@@ -10,15 +10,11 @@
     },
     export_active_block::{ExportActiveBlock, ExportActiveBlockSerializer},
 };
-<<<<<<< HEAD
 use massa_db::{write_batch, DBBatch};
-use massa_executed_ops::{ExecutedOps, ExecutedOpsConfig};
-=======
 use massa_executed_ops::{
     ExecutedDenunciations, ExecutedDenunciationsChanges, ExecutedDenunciationsConfig, ExecutedOps,
     ExecutedOpsConfig,
 };
->>>>>>> 2273979d
 use massa_final_state::test_exports::create_final_state;
 use massa_final_state::{FinalState, FinalStateConfig};
 use massa_hash::Hash;
@@ -64,12 +60,8 @@
 use massa_time::MassaTime;
 use parking_lot::RwLock;
 use rand::Rng;
-<<<<<<< HEAD
 use rocksdb::DB;
-use std::collections::{HashMap, VecDeque};
-=======
 use std::collections::{HashMap, HashSet, VecDeque};
->>>>>>> 2273979d
 use std::str::FromStr;
 use std::sync::Arc;
 use std::{
@@ -339,13 +331,9 @@
         async_pool,
         VecDeque::new(),
         get_random_pos_state(r_limit, pos),
-<<<<<<< HEAD
         executed_ops,
+        get_random_executed_de(r_limit, slot, config.executed_denunciations_config),
         rocks_db_instance,
-=======
-        get_random_executed_ops(r_limit, slot, config.executed_ops_config),
-        get_random_executed_de(r_limit, slot, config.executed_denunciations_config),
->>>>>>> 2273979d
     )
 }
 
