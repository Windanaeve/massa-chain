--- conflicted
+++ resolved
@@ -7,12 +7,8 @@
 use peernet::{peer_id::PeerId, transports::TransportType};
 use tempfile::NamedTempFile;
 
-<<<<<<< HEAD
-use crate::{handlers::peer_handler::InitialPeers, start_protocol_controller};
+use crate::{handlers::peer_handler::models::InitialPeers, start_protocol_controller};
 use std::collections::HashMap;
-=======
-use crate::{handlers::peer_handler::models::InitialPeers, start_protocol_controller};
->>>>>>> 7ee5be58
 
 mod tools;
 
@@ -60,11 +56,7 @@
     config2.initial_peers = initial_peers_file_2.path().to_path_buf();
     config2.max_in_connections = 2;
     config2.max_out_connections = 0;
-<<<<<<< HEAD
-    
-=======
 
->>>>>>> 7ee5be58
     // Setup the storages
     let storage1 = Storage::create_root();
     let storage2 = Storage::create_root();
@@ -77,12 +69,8 @@
         start_protocol_controller(config2, consensus_controller2, pool_controller2, storage2)
             .expect("Failed to start protocol 2");
 
-<<<<<<< HEAD
-    std::thread::sleep(Duration::from_secs(10));
-
-=======
     std::thread::sleep(Duration::from_secs(3));
->>>>>>> 7ee5be58
+    
     // Stop the protocols
     manager1.stop();
     manager2.stop();
